/*
 * SSLsplit - transparent and scalable SSL/TLS interception
 * Copyright (c) 2009-2014, Daniel Roethlisberger <daniel@roe.ch>
 * All rights reserved.
 * http://www.roe.ch/SSLsplit
 *
 * Redistribution and use in source and binary forms, with or without
 * modification, are permitted provided that the following conditions
 * are met:
 * 1. Redistributions of source code must retain the above copyright
 *    notice unmodified, this list of conditions, and the following
 *    disclaimer.
 * 2. Redistributions in binary form must reproduce the above copyright
 *    notice, this list of conditions and the following disclaimer in the
 *    documentation and/or other materials provided with the distribution.
 *
 * THIS SOFTWARE IS PROVIDED BY THE AUTHOR ``AS IS'' AND ANY EXPRESS OR
 * IMPLIED WARRANTIES, INCLUDING, BUT NOT LIMITED TO, THE IMPLIED WARRANTIES
 * OF MERCHANTABILITY AND FITNESS FOR A PARTICULAR PURPOSE ARE DISCLAIMED.
 * IN NO EVENT SHALL THE AUTHOR BE LIABLE FOR ANY DIRECT, INDIRECT,
 * INCIDENTAL, SPECIAL, EXEMPLARY, OR CONSEQUENTIAL DAMAGES (INCLUDING, BUT
 * NOT LIMITED TO, PROCUREMENT OF SUBSTITUTE GOODS OR SERVICES; LOSS OF USE,
 * DATA, OR PROFITS; OR BUSINESS INTERRUPTION) HOWEVER CAUSED AND ON ANY
 * THEORY OF LIABILITY, WHETHER IN CONTRACT, STRICT LIABILITY, OR TORT
 * (INCLUDING NEGLIGENCE OR OTHERWISE) ARISING IN ANY WAY OUT OF THE USE OF
 * THIS SOFTWARE, EVEN IF ADVISED OF THE POSSIBILITY OF SUCH DAMAGE.
 */

#include "pxyconn.h"

#include "pxysslshut.h"
#include "cachemgr.h"
#include "ssl.h"
#include "opts.h"
#include "sys.h"
#include "util.h"
#include "base64.h"
#include "url.h"
#include "log.h"
#include "attrib.h"

#include <netinet/in.h>
#include <stdlib.h>
#include <stdio.h>
#include <string.h>
#include <errno.h>

#include <event2/event.h>
#include <event2/listener.h>
#include <event2/bufferevent.h>
#include <event2/bufferevent_ssl.h>
#include <event2/buffer.h>
#include <event2/thread.h>
#include <event2/dns.h>

#include <openssl/ssl.h>
#include <openssl/err.h>
#include <openssl/rand.h>
#include <openssl/x509.h>
#include <openssl/x509v3.h>


/*
 * Maximum size of data to buffer per connection direction before
 * temporarily stopping to read data from the other end.
 */
#define OUTBUF_LIMIT	(128*1024)

/*
 * Print helper for logging code.
 */
#define STRORDASH(x)	(((x)&&*(x))?(x):"-")

/*
 * Context used for all server sessions.
 */
#ifdef USE_SSL_SESSION_ID_CONTEXT
static unsigned long ssl_session_context = 0x31415926;
#endif /* USE_SSL_SESSION_ID_CONTEXT */


/*
 * Proxy connection context state, describes a proxy connection
 * with source and destination socket bufferevents, SSL context and
 * other session state.  One of these exists per handled proxy
 * connection.
 */

/* single dst or src socket bufferevent descriptor */
typedef struct pxy_conn_desc {
	struct bufferevent *bev;
	SSL *ssl;
	unsigned int closed : 1;
} pxy_conn_desc_t;

/* actual proxy connection state consisting of two connection descriptors,
 * connection-wide state and the specs and options */
typedef struct pxy_conn_ctx {
	/* per-connection state */
	struct pxy_conn_desc src;
	struct pxy_conn_desc dst;

	/* status flags */
	unsigned int immutable_cert : 1;  /* 1 if the cert cannot be changed */
	unsigned int connected : 1;       /* 0 until both ends are connected */
	unsigned int seen_req_header : 1; /* 0 until request header complete */
	unsigned int seen_resp_header : 1;  /* 0 until response hdr complete */
	unsigned int sent_http_conn_close : 1;   /* 0 until Conn: close sent */
	unsigned int passthrough : 1;      /* 1 if SSL passthrough is active */
	unsigned int ocsp_denied : 1;                /* 1 if OCSP was denied */
	unsigned int enomem : 1;                       /* 1 if out of memory */
	unsigned int sni_peek_retries : 6;       /* max 64 SNI parse retries */

	/* local process ids, or -1 */
	pid_t pid;
	uid_t uid;
	gid_t gid;

	/* server name indicated by client in SNI TLS extension */
	char *sni;

	/* log strings from socket */
	char *src_str;
	char *dst_str;

	/* log strings from HTTP request */
	char *http_method;
	char *http_uri;
	char *http_host;
	char *http_content_type;

	/* log strings from HTTP response */
	char *http_status_code;
	char *http_status_text;
	char *http_content_length;

	/* log strings from SSL context */
	char *ssl_names;
	char *ssl_orignames;

	/* log strings from process info */
	char *exec_path;
	char *user;
	char *group;

	/* content log context */
	log_content_ctx_t logctx;

	/* store fd and fd event while connected is 0 */
	evutil_socket_t fd;
	struct event *ev;

	/* original destination address, family and certificate */
	struct sockaddr_storage addr;
	socklen_t addrlen;
	int af;
	X509 *origcrt;

	/* references to event base and configuration */
	struct event_base *evbase;
	struct evdns_base *dnsbase;
	int thridx;
	pxy_thrmgr_ctx_t *thrmgr;
	proxyspec_t *spec;
	opts_t *opts;
} pxy_conn_ctx_t;

#define WANT_CONNECT_LOG(ctx)	((ctx)->opts->connectlog||!(ctx)->opts->detach)
#define WANT_CONTENT_LOG(ctx)	((ctx)->opts->contentlog&&!(ctx)->passthrough)

static pxy_conn_ctx_t *
pxy_conn_ctx_new(proxyspec_t *spec, opts_t *opts,
                 pxy_thrmgr_ctx_t *thrmgr, evutil_socket_t fd)
                 MALLOC NONNULL(1,2,3);
static pxy_conn_ctx_t *
pxy_conn_ctx_new(proxyspec_t *spec, opts_t *opts,
                 pxy_thrmgr_ctx_t *thrmgr, evutil_socket_t fd)
{
	pxy_conn_ctx_t *ctx = malloc(sizeof(pxy_conn_ctx_t));
	if (!ctx)
		return NULL;
	memset(ctx, 0, sizeof(pxy_conn_ctx_t));
	ctx->spec = spec;
	ctx->opts = opts;
	ctx->fd = fd;
	ctx->pid = -1;
	ctx->thridx = pxy_thrmgr_attach(thrmgr, &ctx->evbase, &ctx->dnsbase);
	ctx->thrmgr = thrmgr;
#ifdef DEBUG_PROXY
	if (OPTS_DEBUG(opts)) {
		log_dbg_printf("%p             pxy_conn_ctx_new\n",
		               (void*)ctx);
	}
#endif /* DEBUG_PROXY */
	return ctx;
}

static void
pxy_conn_ctx_free(pxy_conn_ctx_t *ctx) NONNULL(1);
static void
pxy_conn_ctx_free(pxy_conn_ctx_t *ctx)
{
#ifdef DEBUG_PROXY
	if (OPTS_DEBUG(ctx->opts)) {
		log_dbg_printf("%p             pxy_conn_ctx_free\n",
		                (void*)ctx);
	}
#endif /* DEBUG_PROXY */
	pxy_thrmgr_detach(ctx->thrmgr, ctx->thridx);
	if (ctx->src_str) {
		free(ctx->src_str);
	}
	if (ctx->dst_str) {
		free(ctx->dst_str);
	}
	if (ctx->http_method) {
		free(ctx->http_method);
	}
	if (ctx->http_uri) {
		free(ctx->http_uri);
	}
	if (ctx->http_host) {
		free(ctx->http_host);
	}
	if (ctx->http_content_type) {
		free(ctx->http_content_type);
	}
	if (ctx->http_status_code) {
		free(ctx->http_status_code);
	}
	if (ctx->http_status_text) {
		free(ctx->http_status_text);
	}
	if (ctx->http_content_length) {
		free(ctx->http_content_length);
	}
	if (ctx->ssl_names) {
		free(ctx->ssl_names);
	}
	if (ctx->ssl_orignames) {
		free(ctx->ssl_orignames);
	}
	if (ctx->exec_path) {
		free(ctx->exec_path);
	}
	if (ctx->user) {
		free(ctx->user);
	}
	if (ctx->group) {
		free(ctx->group);
	}
	if (ctx->origcrt) {
		X509_free(ctx->origcrt);
	}
	if (ctx->ev) {
		event_free(ctx->ev);
	}
	if (ctx->sni) {
		free(ctx->sni);
	}
	if (WANT_CONTENT_LOG(ctx)) {
		log_content_close(&ctx->logctx);
	}
	free(ctx);
}


/* forward declaration of libevent callbacks */
static void pxy_bev_readcb(struct bufferevent *, void *);
static void pxy_bev_writecb(struct bufferevent *, void *);
static void pxy_bev_eventcb(struct bufferevent *, short, void *);
static void pxy_fd_readcb(evutil_socket_t, short, void *);

/* forward declaration of OpenSSL callbacks */
#ifndef OPENSSL_NO_TLSEXT
static int pxy_ossl_servername_cb(SSL *ssl, int *al, void *arg);
#endif /* !OPENSSL_NO_TLSEXT */
static int pxy_ossl_sessnew_cb(SSL *, SSL_SESSION *);
static void pxy_ossl_sessremove_cb(SSL_CTX *, SSL_SESSION *);
static SSL_SESSION * pxy_ossl_sessget_cb(SSL *, unsigned char *, int, int *);

/*
 * Dump information on a certificate to the debug log.
 */
static void
pxy_debug_crt(X509 *crt)
{
	char *sj = ssl_x509_subject(crt);
	if (sj) {
		log_dbg_printf("Subject DN: %s\n", sj);
		free(sj);
	}

	char *names = ssl_x509_names_to_str(crt);
	if (names) {
		log_dbg_printf("Common Names: %s\n", names);
		free(names);
	}

	unsigned char fpr[SSL_X509_FPRSZ];
	if (ssl_x509_fingerprint_sha1(crt, fpr) == -1) {
		log_err_printf("Warning: Error generating X509 fingerprint\n");
	} else {
		log_dbg_printf("Fingerprint: "     "%02x:%02x:%02x:%02x:"
		               "%02x:%02x:%02x:%02x:%02x:%02x:%02x:%02x:"
		               "%02x:%02x:%02x:%02x:%02x:%02x:%02x:%02x\n",
		               fpr[0],  fpr[1],  fpr[2],  fpr[3],  fpr[4],
		               fpr[5],  fpr[6],  fpr[7],  fpr[8],  fpr[9],
		               fpr[10], fpr[11], fpr[12], fpr[13], fpr[14],
		               fpr[15], fpr[16], fpr[17], fpr[18], fpr[19]);
	}

#ifdef DEBUG_CERTIFICATE
	/* dump certificate */
	log_dbg_print_free(ssl_x509_to_str(crt));
	log_dbg_print_free(ssl_x509_to_pem(crt));
#endif /* DEBUG_CERTIFICATE */
}

static void
pxy_log_connect_nonhttp(pxy_conn_ctx_t *ctx)
{
	char *msg;
	int rv;

	if (!ctx->spec->ssl || ctx->passthrough) {
		rv = asprintf(&msg, "%s %s %s\n",
		              ctx->passthrough ? "passthrough" : "tcp",
		              STRORDASH(ctx->src_str),
		              STRORDASH(ctx->dst_str));
	} else {
		rv = asprintf(&msg, "ssl %s %s "
		              "sni:%s crt:%s origcrt:%s\n",
		              STRORDASH(ctx->src_str),
		              STRORDASH(ctx->dst_str),
		              STRORDASH(ctx->sni),
		              STRORDASH(ctx->ssl_names),
		              STRORDASH(ctx->ssl_orignames));
	}
	if ((rv == -1) || !msg) {
		ctx->enomem = 1;
		return;
	}
	if (!ctx->opts->detach) {
		log_err_printf("%s", msg);
	}
	if (ctx->opts->connectlog) {
		log_connect_print_free(msg);
	} else {
		free(msg);
	}
}

static void
pxy_log_connect_http(pxy_conn_ctx_t *ctx)
{
	char *msg;
	int rv;

#ifdef DEBUG_PROXY
	if (ctx->passthrough) {
		log_err_printf("Warning: pxy_log_connect_http called while in "
		               "passthrough mode\n");
		return;
	}
#endif

	if (!ctx->spec->ssl) {
		rv = asprintf(&msg, "http %s %s %s %s %s %s %s%s\n",
		              STRORDASH(ctx->src_str),
		              STRORDASH(ctx->dst_str),
		              STRORDASH(ctx->http_host),
		              STRORDASH(ctx->http_method),
		              STRORDASH(ctx->http_uri),
		              STRORDASH(ctx->http_status_code),
		              STRORDASH(ctx->http_content_length),
		              ctx->ocsp_denied ? " ocsp:denied" : "");
	} else {
		rv = asprintf(&msg, "https %s %s %s %s %s %s %s "
		              "sni:%s crt:%s origcrt:%s%s\n",
		              STRORDASH(ctx->src_str),
		              STRORDASH(ctx->dst_str),
		              STRORDASH(ctx->http_host),
		              STRORDASH(ctx->http_method),
		              STRORDASH(ctx->http_uri),
		              STRORDASH(ctx->http_status_code),
		              STRORDASH(ctx->http_content_length),
		              STRORDASH(ctx->sni),
		              STRORDASH(ctx->ssl_names),
		              STRORDASH(ctx->ssl_orignames),
		              ctx->ocsp_denied ? " ocsp:denied" : "");
	}
	if ((rv == -1) || !msg) {
		ctx->enomem = 1;
		return;
	}
	if (!ctx->opts->detach) {
		log_err_printf("%s", msg);
	}
	if (ctx->opts->connectlog) {
		log_connect_print_free(msg);
	} else {
		free(msg);
	}
}

/*
 * Called by OpenSSL when a new src SSL session is created.
 * OpenSSL increments the refcount before calling the callback and will
 * decrement it again if we return 0.  Returning 1 will make OpenSSL skip
 * the refcount decrementing.  In other words, return 0 if we did not
 * keep a pointer to the object (which we never do here).
 */
#ifdef WITH_SSLV2
#define MAYBE_UNUSED 
#else /* !WITH_SSLV2 */
#define MAYBE_UNUSED UNUSED
#endif /* !WITH_SSLV2 */
static int
pxy_ossl_sessnew_cb(MAYBE_UNUSED SSL *ssl, SSL_SESSION *sess)
#undef MAYBE_UNUSED
{
#ifdef DEBUG_SESSION_CACHE
	log_dbg_printf("===> OpenSSL new session callback:\n");
	if (sess) {
		log_dbg_print_free(ssl_session_to_str(sess));
	} else {
		log_dbg_print("(null)\n");
	}
#endif /* DEBUG_SESSION_CACHE */
#ifdef WITH_SSLV2
	/* Session resumption seems to fail for SSLv2 with protocol
	 * parsing errors, so we disable caching for SSLv2. */
	if (SSL_version(ssl) == SSL2_VERSION) {
		log_err_printf("Warning: Session resumption denied to SSLv2"
		               "client.\n");
		return 0;
	}
#endif /* WITH_SSLV2 */
	if (sess) {
		cachemgr_ssess_set(sess);
	}
	return 0;
}

/*
 * Called by OpenSSL when a src SSL session should be removed.
 * OpenSSL calls SSL_SESSION_free() after calling the callback;
 * we do not need to free the reference here.
 */
static void
pxy_ossl_sessremove_cb(UNUSED SSL_CTX *sslctx, SSL_SESSION *sess)
{
#ifdef DEBUG_SESSION_CACHE
	log_dbg_printf("===> OpenSSL remove session callback:\n");
	if (sess) {
		log_dbg_print_free(ssl_session_to_str(sess));
	} else {
		log_dbg_print("(null)\n");
	}
#endif /* DEBUG_SESSION_CACHE */
	if (sess) {
		cachemgr_ssess_del(sess);
	}
}

/*
 * Called by OpenSSL when a src SSL session is requested by the client.
 */
static SSL_SESSION *
pxy_ossl_sessget_cb(UNUSED SSL *ssl, unsigned char *id, int idlen, int *copy)
{
	SSL_SESSION *sess;

#ifdef DEBUG_SESSION_CACHE
	log_dbg_printf("===> OpenSSL get session callback:\n");
#endif /* DEBUG_SESSION_CACHE */

	*copy = 0; /* SSL should not increment reference count of session */
	sess = cachemgr_ssess_get(id, idlen);

#ifdef DEBUG_SESSION_CACHE
	if (sess) {
		log_dbg_print_free(ssl_session_to_str(sess));
	}
#endif /* DEBUG_SESSION_CACHE */

	log_dbg_printf("SSL session cache: %s\n", sess ? "HIT" : "MISS");
	return sess;
}

/*
 * Create and set up a new SSL_CTX instance for terminating SSL.
 * Set up all the necessary callbacks, the certificate, the cert chain and key.
 */
static SSL_CTX *
pxy_srcsslctx_create(pxy_conn_ctx_t *ctx, X509 *crt, STACK_OF(X509) *chain,
                     EVP_PKEY *key)
{
	SSL_CTX *sslctx = SSL_CTX_new(ctx->opts->sslmethod());
	if (!sslctx)
		return NULL;
	SSL_CTX_set_options(sslctx, SSL_OP_ALL);
#ifdef SSL_OP_TLS_ROLLBACK_BUG
	SSL_CTX_set_options(sslctx, SSL_OP_TLS_ROLLBACK_BUG);
#endif /* SSL_OP_TLS_ROLLBACK_BUG */
#ifdef SSL_OP_ALLOW_UNSAFE_LEGACY_RENEGOTIATION
	SSL_CTX_set_options(sslctx, SSL_OP_ALLOW_UNSAFE_LEGACY_RENEGOTIATION);
#endif /* SSL_OP_ALLOW_UNSAFE_LEGACY_RENEGOTIATION */
#ifdef SSL_OP_DONT_INSERT_EMPTY_FRAGMENTS
	SSL_CTX_set_options(sslctx, SSL_OP_DONT_INSERT_EMPTY_FRAGMENTS);
#endif /* SSL_OP_DONT_INSERT_EMPTY_FRAGMENTS */
#ifdef SSL_OP_NO_TICKET
	SSL_CTX_set_options(sslctx, SSL_OP_NO_TICKET);
#endif /* SSL_OP_NO_TICKET */
#ifdef SSL_OP_NO_SESSION_RESUMPTION_ON_RENEGOTIATION
	SSL_CTX_set_options(sslctx,
	                    SSL_OP_NO_SESSION_RESUMPTION_ON_RENEGOTIATION);
#endif /* SSL_OP_NO_SESSION_RESUMPTION_ON_RENEGOTIATION */
#ifdef SSL_OP_NO_COMPRESSION
	if (!ctx->opts->sslcomp) {
		SSL_CTX_set_options(sslctx, SSL_OP_NO_COMPRESSION);
	}
#endif /* SSL_OP_NO_COMPRESSION */

#ifdef SSL_OP_NO_SSLv2
#ifdef WITH_SSLV2
	if (ctx->opts->no_ssl2) {
#endif /* WITH_SSLV2 */
		SSL_CTX_set_options(sslctx, SSL_OP_NO_SSLv2);
#ifdef WITH_SSLV2
	}
#endif /* WITH_SSLV2 */
#endif /* !SSL_OP_NO_SSLv2 */
#ifdef SSL_OP_NO_SSLv3
	if (ctx->opts->no_ssl3) {
		SSL_CTX_set_options(sslctx, SSL_OP_NO_SSLv3);
	}
#endif /* SSL_OP_NO_SSLv3 */
#ifdef SSL_OP_NO_TLSv1
	if (ctx->opts->no_tls10) {
		SSL_CTX_set_options(sslctx, SSL_OP_NO_TLSv1);
	}
#endif /* SSL_OP_NO_TLSv1 */
#ifdef SSL_OP_NO_TLSv1_1
	if (ctx->opts->no_tls11) {
		SSL_CTX_set_options(sslctx, SSL_OP_NO_TLSv1_1);
	}
#endif /* SSL_OP_NO_TLSv1_1 */
#ifdef SSL_OP_NO_TLSv1_2
	if (ctx->opts->no_tls12) {
		SSL_CTX_set_options(sslctx, SSL_OP_NO_TLSv1_2);
	}
#endif /* SSL_OP_NO_TLSv1_2 */

	SSL_CTX_set_cipher_list(sslctx, ctx->opts->ciphers);
	SSL_CTX_sess_set_new_cb(sslctx, pxy_ossl_sessnew_cb);
	SSL_CTX_sess_set_remove_cb(sslctx, pxy_ossl_sessremove_cb);
	SSL_CTX_sess_set_get_cb(sslctx, pxy_ossl_sessget_cb);
	SSL_CTX_set_session_cache_mode(sslctx, SSL_SESS_CACHE_SERVER |
	                                       SSL_SESS_CACHE_NO_INTERNAL);
#ifdef USE_SSL_SESSION_ID_CONTEXT
	SSL_CTX_set_session_id_context(sslctx, (void *)(&ssl_session_context),
	                                       sizeof(ssl_session_context));
#endif /* USE_SSL_SESSION_ID_CONTEXT */
#ifndef OPENSSL_NO_TLSEXT
	SSL_CTX_set_tlsext_servername_callback(sslctx, pxy_ossl_servername_cb);
	SSL_CTX_set_tlsext_servername_arg(sslctx, ctx);
#endif /* !OPENSSL_NO_TLSEXT */
#ifndef OPENSSL_NO_DH
	if (ctx->opts->dh) {
		SSL_CTX_set_tmp_dh(sslctx, ctx->opts->dh);
	} else if (EVP_PKEY_type(key->type) != EVP_PKEY_RSA) {
		SSL_CTX_set_tmp_dh_callback(sslctx, ssl_tmp_dh_callback);
	}
#endif /* !OPENSSL_NO_DH */
#ifndef OPENSSL_NO_ECDH
	if (ctx->opts->ecdhcurve) {
		EC_KEY *ecdh = ssl_ec_by_name(ctx->opts->ecdhcurve);
		SSL_CTX_set_tmp_ecdh(sslctx, ecdh);
		EC_KEY_free(ecdh);
	} else if (EVP_PKEY_type(key->type) != EVP_PKEY_RSA) {
		EC_KEY *ecdh = ssl_ec_by_name(NULL);
		SSL_CTX_set_tmp_ecdh(sslctx, ecdh);
		EC_KEY_free(ecdh);
	}
#endif /* !OPENSSL_NO_ECDH */
	SSL_CTX_use_certificate(sslctx, crt);
	SSL_CTX_use_PrivateKey(sslctx, key);
	for (int i = 0; i < sk_X509_num(chain); i++) {
		X509 *c = sk_X509_value(chain, i);
		ssl_x509_refcount_inc(c); /* next call consumes a reference */
		SSL_CTX_add_extra_chain_cert(sslctx, c);
	}

#ifdef DEBUG_SESSION_CACHE
	if (OPTS_DEBUG(ctx->opts)) {
		int mode = SSL_CTX_get_session_cache_mode(sslctx);
		log_dbg_printf("SSL session cache mode: %08x\n", mode);
		if (mode == SSL_SESS_CACHE_OFF)
			log_dbg_printf("SSL_SESS_CACHE_OFF\n");
		if (mode & SSL_SESS_CACHE_CLIENT)
			log_dbg_printf("SSL_SESS_CACHE_CLIENT\n");
		if (mode & SSL_SESS_CACHE_SERVER)
			log_dbg_printf("SSL_SESS_CACHE_SERVER\n");
		if (mode & SSL_SESS_CACHE_NO_AUTO_CLEAR)
			log_dbg_printf("SSL_SESS_CACHE_NO_AUTO_CLEAR\n");
		if (mode & SSL_SESS_CACHE_NO_INTERNAL_LOOKUP)
			log_dbg_printf("SSL_SESS_CACHE_NO_INTERNAL_LOOKUP\n");
		if (mode & SSL_SESS_CACHE_NO_INTERNAL_STORE)
			log_dbg_printf("SSL_SESS_CACHE_NO_INTERNAL_STORE\n");
	}
#endif /* DEBUG_SESSION_CACHE */

	return sslctx;
}

static cert_t *
pxy_srccert_create(pxy_conn_ctx_t *ctx)
{
	cert_t *cert = NULL;

	if (ctx->opts->tgcrtdir) {
		if (ctx->sni) {
			cert = cachemgr_tgcrt_get(ctx->sni);
			if (!cert) {
				char *wildcarded;
				wildcarded = ssl_wildcardify(ctx->sni);
				if (!wildcarded) {
					ctx->enomem = 1;
					return NULL;
				}
				cert = cachemgr_tgcrt_get(wildcarded);
				free(wildcarded);
			}
			if (cert && OPTS_DEBUG(ctx->opts)) {
				log_dbg_printf("Target cert by SNI\n");
			}
		} else if (ctx->origcrt) {
			char **names = ssl_x509_names(ctx->origcrt);
			for (char **p = names; *p; p++) {
				if (!cert) {
					cert = cachemgr_tgcrt_get(*p);
				}
				if (!cert) {
					char *wildcarded;
					wildcarded = ssl_wildcardify(*p);
					if (!wildcarded) {
						ctx->enomem = 1;
					} else {
						cert = cachemgr_tgcrt_get(
						       wildcarded);
						free(wildcarded);
					}
				}
				free(*p);
			}
			free(names);
			if (ctx->enomem) {
				return NULL;
			}
			if (cert && OPTS_DEBUG(ctx->opts)) {
				log_dbg_printf("Target cert by origcrt\n");
			}
		}

		if (cert) {
			ctx->immutable_cert = 1;
		}
	}

	if (!cert && ctx->origcrt && ctx->opts->key) {
		cert = cert_new();

		cert->crt = cachemgr_fkcrt_get(ctx->origcrt);
		if (cert->crt) {
			if (OPTS_DEBUG(ctx->opts))
				log_dbg_printf("Certificate cache: HIT\n");
		} else {
			if (OPTS_DEBUG(ctx->opts))
				log_dbg_printf("Certificate cache: MISS\n");
			cert->crt = ssl_x509_forge(ctx->opts->cacrt,
			                           ctx->opts->cakey,
			                           ctx->origcrt, NULL,
			                           ctx->opts->key);
			cachemgr_fkcrt_set(ctx->origcrt, cert->crt);
		}
		cert_set_key(cert, ctx->opts->key);
		cert_set_chain(cert, ctx->opts->chain);
	}

	return cert;
}

/*
 * Create new SSL context for the incoming connection, based on the original
 * destination SSL certificate.
 * Returns NULL if no suitable certificate could be found.
 */
static SSL *
pxy_srcssl_create(pxy_conn_ctx_t *ctx, SSL *origssl)
{
	cert_t *cert;

	cachemgr_dsess_set((struct sockaddr*)&ctx->addr,
	                   ctx->addrlen, ctx->sni,
	                   SSL_get0_session(origssl));

	ctx->origcrt = SSL_get_peer_certificate(origssl);

	if (OPTS_DEBUG(ctx->opts)) {
		if (ctx->origcrt) {
			log_dbg_printf("===> Original server certificate:\n");
			pxy_debug_crt(ctx->origcrt);
		} else {
			log_dbg_printf("===> Original server has no cert!\n");
		}
	}

	cert = pxy_srccert_create(ctx);
	if (!cert)
		return NULL;

	if (OPTS_DEBUG(ctx->opts)) {
		log_dbg_printf("===> Forged server certificate:\n");
		pxy_debug_crt(cert->crt);
	}

	if (WANT_CONNECT_LOG(ctx)) {
		ctx->ssl_names = ssl_x509_names_to_str(cert->crt);
		if (!ctx->ssl_names)
			ctx->enomem = 1;
		if (ctx->origcrt) {
			ctx->ssl_orignames = ssl_x509_names_to_str(
			                     ctx->origcrt);
			if (!ctx->ssl_orignames)
				ctx->enomem = 1;
		}
	}

	SSL_CTX *sslctx = pxy_srcsslctx_create(ctx, cert->crt, cert->chain,
	                                       cert->key);
	cert_free(cert);
	if (!sslctx) {
		ctx->enomem = 1;
		return NULL;
	}
	SSL *ssl = SSL_new(sslctx);
	SSL_CTX_free(sslctx); /* SSL_new() increments refcount */
	if (!ssl) {
		ctx->enomem = 1;
		return NULL;
	}
#ifdef SSL_MODE_RELEASE_BUFFERS
	/* lower memory footprint for idle connections */
	SSL_set_mode(ssl, SSL_get_mode(ssl) | SSL_MODE_RELEASE_BUFFERS);
#endif /* SSL_MODE_RELEASE_BUFFERS */
	return ssl;
}

#ifndef OPENSSL_NO_TLSEXT
/*
 * OpenSSL servername callback, called when OpenSSL receives a servername
 * TLS extension in the clientHello.  Must switch to a new SSL_CTX with
 * a different certificate if we want to replace the server cert here.
 * We generate a new certificate if the current one does not match the
 * supplied servername.  This should only happen if the original destination
 * server supplies a certificate which does not match the server name we
 * indicate to it.
 */
static int
pxy_ossl_servername_cb(SSL *ssl, UNUSED int *al, void *arg)
{
	pxy_conn_ctx_t *ctx = arg;
	const char *sn;
	X509 *sslcrt;

	if (!(sn = SSL_get_servername(ssl, TLSEXT_NAMETYPE_host_name)))
		return SSL_TLSEXT_ERR_NOACK;

	if (OPTS_DEBUG(ctx->opts)) {
		if (!!strcmp(sn, ctx->sni)) {
			/*
			 * This may happen if the client resumes a session, but
			 * uses a different SNI hostname when resuming than it
			 * used when the session was created.  OpenSSL
			 * correctly ignores the SNI in the ClientHello in this
			 * case, but since we have already sent the SNI onwards
			 * to the original destination, there is no way back.
			 * We log an error and hope this never happens.
			 */
			log_err_printf("Warning: SNI parser yielded different "
			               "hostname than OpenSSL callback for "
			               "the same ClientHello message: "
			               "[%s] != [%s]\n", ctx->sni, sn);
		}
	}

	/* generate a new certificate with sn as additional altSubjectName
	 * and replace it both in the current SSL ctx and in the cert cache */
	if (!ctx->immutable_cert &&
	    !ssl_x509_names_match((sslcrt = SSL_get_certificate(ssl)), sn)) {
		X509 *newcrt;
		SSL_CTX *newsslctx;

		if (OPTS_DEBUG(ctx->opts)) {
			log_dbg_printf("Certificate cache: UPDATE "
			               "(SNI mismatch)\n");
		}
		newcrt = ssl_x509_forge(ctx->opts->cacrt, ctx->opts->cakey,
		                        sslcrt, sn, ctx->opts->key);
		if (!newcrt) {
			ctx->enomem = 1;
			return SSL_TLSEXT_ERR_NOACK;
		}
		cachemgr_fkcrt_set(ctx->origcrt, newcrt);
		if (OPTS_DEBUG(ctx->opts)) {
			log_dbg_printf("===> Updated forged server "
			               "certificate:\n");
			pxy_debug_crt(newcrt);
		}
		if (WANT_CONNECT_LOG(ctx)) {
			if (ctx->ssl_names) {
				free(ctx->ssl_names);
			}
			ctx->ssl_names = ssl_x509_names_to_str(newcrt);
			if (!ctx->ssl_names) {
				ctx->enomem = 1;
			}
		}
		newsslctx = pxy_srcsslctx_create(ctx, newcrt, ctx->opts->chain,
		                                 ctx->opts->key);
		if (!newsslctx) {
			X509_free(newcrt);
			ctx->enomem = 1;
			return SSL_TLSEXT_ERR_NOACK;
		}
		SSL_set_SSL_CTX(ssl, newsslctx); /* decr's old incr new refc */
		SSL_CTX_free(newsslctx);
		X509_free(newcrt);
	} else if (OPTS_DEBUG(ctx->opts)) {
		log_dbg_printf("Certificate cache: KEEP (SNI match or "
		               "target mode)\n");
	}

	return SSL_TLSEXT_ERR_OK;
}
#endif /* !OPENSSL_NO_TLSEXT */

/*
 * Create new SSL context for outgoing connections to the original destination.
 * If hostname sni is provided, use it for Server Name Indication.
 */
static SSL *
pxy_dstssl_create(pxy_conn_ctx_t *ctx)
{
	SSL_CTX *sslctx;
	SSL *ssl;
	SSL_SESSION *sess;

	sslctx = SSL_CTX_new(ctx->opts->sslmethod());
	if (!sslctx) {
		ctx->enomem = 1;
		return NULL;
	}

	SSL_CTX_set_options(sslctx, SSL_OP_ALL);
#ifdef SSL_OP_TLS_ROLLBACK_BUG
	SSL_CTX_set_options(sslctx, SSL_OP_TLS_ROLLBACK_BUG);
#endif /* SSL_OP_TLS_ROLLBACK_BUG */
#ifdef SSL_OP_ALLOW_UNSAFE_LEGACY_RENEGOTIATION
	SSL_CTX_set_options(sslctx, SSL_OP_ALLOW_UNSAFE_LEGACY_RENEGOTIATION);
#endif /* SSL_OP_ALLOW_UNSAFE_LEGACY_RENEGOTIATION */
#ifdef SSL_OP_DONT_INSERT_EMPTY_FRAGMENTS
	SSL_CTX_set_options(sslctx, SSL_OP_DONT_INSERT_EMPTY_FRAGMENTS);
#endif /* SSL_OP_DONT_INSERT_EMPTY_FRAGMENTS */
#ifdef SSL_OP_NO_TICKET
	SSL_CTX_set_options(sslctx, SSL_OP_NO_TICKET);
#endif /* SSL_OP_NO_TICKET */
#ifdef SSL_OP_NO_COMPRESSION
	if (!ctx->opts->sslcomp) {
		SSL_CTX_set_options(sslctx, SSL_OP_NO_COMPRESSION);
	}
#endif /* SSL_OP_NO_COMPRESSION */

#ifdef SSL_OP_NO_SSLv2
#ifdef WITH_SSLV2
	if (ctx->opts->no_ssl2) {
#endif /* WITH_SSLV2 */
		SSL_CTX_set_options(sslctx, SSL_OP_NO_SSLv2);
#ifdef WITH_SSLV2
	}
#endif /* WITH_SSLV2 */
#endif /* !SSL_OP_NO_SSLv2 */
#ifdef SSL_OP_NO_SSLv3
	if (ctx->opts->no_ssl3) {
		SSL_CTX_set_options(sslctx, SSL_OP_NO_SSLv3);
	}
#endif /* SSL_OP_NO_SSLv3 */
#ifdef SSL_OP_NO_TLSv1
	if (ctx->opts->no_tls10) {
		SSL_CTX_set_options(sslctx, SSL_OP_NO_TLSv1);
	}
#endif /* SSL_OP_NO_TLSv1 */
#ifdef SSL_OP_NO_TLSv1_1
	if (ctx->opts->no_tls11) {
		SSL_CTX_set_options(sslctx, SSL_OP_NO_TLSv1_1);
	}
#endif /* SSL_OP_NO_TLSv1_1 */
#ifdef SSL_OP_NO_TLSv1_2
	if (ctx->opts->no_tls12) {
		SSL_CTX_set_options(sslctx, SSL_OP_NO_TLSv1_2);
	}
#endif /* SSL_OP_NO_TLSv1_2 */

	SSL_CTX_set_cipher_list(sslctx, ctx->opts->ciphers);
	SSL_CTX_set_verify(sslctx, SSL_VERIFY_NONE, NULL);

	ssl = SSL_new(sslctx);
	SSL_CTX_free(sslctx); /* SSL_new() increments refcount */
	if (!ssl) {
		ctx->enomem = 1;
		return NULL;
	}
#ifndef OPENSSL_NO_TLSEXT
	if (ctx->sni) {
		SSL_set_tlsext_host_name(ssl, ctx->sni);
	}
#endif /* !OPENSSL_NO_TLSEXT */

#ifdef SSL_MODE_RELEASE_BUFFERS
	/* lower memory footprint for idle connections */
	SSL_set_mode(ssl, SSL_get_mode(ssl) | SSL_MODE_RELEASE_BUFFERS);
#endif /* SSL_MODE_RELEASE_BUFFERS */

	/* session resuming based on remote endpoint address and port */
	sess = cachemgr_dsess_get((struct sockaddr *)&ctx->addr,
	                          ctx->addrlen, ctx->sni); /* new sess inst */
	if (sess) {
		if (OPTS_DEBUG(ctx->opts)) {
			log_dbg_printf("Attempt reuse dst SSL session\n");
		}
		SSL_set_session(ssl, sess); /* increments sess refcount */
		SSL_SESSION_free(sess);
	}

	return ssl;
}

/*
 * Free bufferenvent and close underlying socket properly.
 * For OpenSSL bufferevents, this will shutdown the SSL connection.
 */
static void
bufferevent_free_and_close_fd(struct bufferevent *bev, pxy_conn_ctx_t *ctx)
{
	evutil_socket_t fd = bufferevent_getfd(bev);
	SSL *ssl = NULL;

	if (ctx->spec->ssl && !ctx->passthrough) {
		ssl = bufferevent_openssl_get_ssl(bev); /* does not inc refc */
	}

#ifdef DEBUG_PROXY
	if (OPTS_DEBUG(ctx->opts)) {
		log_dbg_printf("            %p free_and_close_fd\n",
		               (void*)bev);
	}
#endif /* DEBUG_PROXY */

	bufferevent_free(bev); /* does not free SSL unless the option
	                          BEV_OPT_CLOSE_ON_FREE was set */
	if (ssl) {
		pxy_ssl_shutdown(ctx->opts, ctx->evbase, ssl, fd);
	} else {
		evutil_closesocket(fd);
	}
}

/*
 * Set up a bufferevent structure for either a dst or src connection,
 * optionally with or without SSL.  Sets all callbacks, enables read
 * and write events, but does not call bufferevent_socket_connect().
 *
 * For dst connections, pass -1 as fd.  Pass a pointer to an initialized
 * SSL struct as ssl if the connection should use SSL.
 *
 * Returns pointer to initialized bufferevent structure, as returned
 * by bufferevent_socket_new() or bufferevent_openssl_socket_new().
 */
static struct bufferevent *
pxy_bufferevent_setup(pxy_conn_ctx_t *ctx, evutil_socket_t fd, SSL *ssl)
{
	struct bufferevent *bev;

	if (ssl) {
		bev = bufferevent_openssl_socket_new(ctx->evbase, fd, ssl,
				((fd == -1) ? BUFFEREVENT_SSL_CONNECTING
				           : BUFFEREVENT_SSL_ACCEPTING),
				BEV_OPT_DEFER_CALLBACKS);
	} else {
		bev = bufferevent_socket_new(ctx->evbase, fd,
				BEV_OPT_DEFER_CALLBACKS);
	}
	if (!bev) {
		log_err_printf("Error creating bufferevent socket\n");
		return NULL;
	}
#if LIBEVENT_VERSION_NUMBER >= 0x02010000
	if (ssl) {
		/* Prevent unclean (dirty) shutdowns to cause error
		 * events on the SSL socket bufferevent. */
		bufferevent_openssl_set_allow_dirty_shutdown(bev, 1);
	}
#endif /* LIBEVENT_VERSION_NUMBER >= 0x02010000 */
	bufferevent_setcb(bev, pxy_bev_readcb, pxy_bev_writecb,
	                  pxy_bev_eventcb, ctx);
	bufferevent_enable(bev, EV_READ|EV_WRITE);
#ifdef DEBUG_PROXY
	if (OPTS_DEBUG(ctx->opts)) {
		log_dbg_printf("            %p pxy_bufferevent_setup\n",
		               (void*)bev);
	}
#endif /* DEBUG_PROXY */
	return bev;
}

/*
 * Filter a single line of HTTP request headers.
 * Also fills in some context fields for logging.
 *
 * Returns NULL if the current line should be deleted from the request.
 * Returns a newly allocated string if the current line should be replaced.
 * Returns `line' if the line should be kept.
 */
static char *
pxy_http_reqhdr_filter_line(const char *line, pxy_conn_ctx_t *ctx)
{
	/* parse information for connect log */
	if (!ctx->http_method) {
		/* first line */
		char *space1, *space2;

		space1 = strchr(line, ' ');
		space2 = space1 ? strchr(space1 + 1, ' ') : NULL;
		if (!space1) {
			/* not HTTP */
			ctx->seen_req_header = 1;
		} else {
			ctx->http_method = malloc(space1 - line + 1);
			if (ctx->http_method) {
				memcpy(ctx->http_method, line, space1 - line);
				ctx->http_method[space1 - line] = '\0';
			} else {
				ctx->enomem = 1;
				return NULL;
			}
			space1++;
			if (!space2) {
				/* HTTP/0.9 */
				ctx->seen_req_header = 1;
				space2 = space1 + strlen(space1);
			}
			ctx->http_uri = malloc(space2 - space1 + 1);
			if (ctx->http_uri) {
				memcpy(ctx->http_uri, space1, space2 - space1);
				ctx->http_uri[space2 - space1] = '\0';
			} else {
				ctx->enomem = 1;
				return NULL;
			}
		}
	} else {
		/* not first line */
		char *newhdr;

		if (!ctx->http_host && !strncasecmp(line, "Host:", 5)) {
			ctx->http_host = strdup(util_skipws(line + 5));
			if (!ctx->http_host) {
				ctx->enomem = 1;
				return NULL;
			}
		} else if (!strncasecmp(line, "Content-Type:", 13)) {
			ctx->http_content_type = strdup(util_skipws(line + 13));
			if (!ctx->http_content_type) {
				ctx->enomem = 1;
				return NULL;
			}
		} else if (!strncasecmp(line, "Connection:", 11)) {
			ctx->sent_http_conn_close = 1;
			if (!(newhdr = strdup("Connection: close"))) {
				ctx->enomem = 1;
				return NULL;
			}
			return newhdr;
		} else if (!strncasecmp(line, "Accept-Encoding:", 16) ||
		           !strncasecmp(line, "Keep-Alive:", 11)) {
			return NULL;
		} else if (line[0] == '\0') {
			ctx->seen_req_header = 1;
			if (!ctx->sent_http_conn_close) {
				newhdr = strdup("Connection: close\r\n");
				if (!newhdr) {
					ctx->enomem = 1;
					return NULL;
				}
				return newhdr;
			}
		}
	}

	return (char*)line;
}

/*
 * Filter a single line of HTTP response headers.
 *
 * Returns NULL if the current line should be deleted from the response.
 * Returns a newly allocated string if the current line should be replaced.
 * Returns `line' if the line should be kept.
 */
static char *
pxy_http_resphdr_filter_line(const char *line, pxy_conn_ctx_t *ctx)
{
	/* parse information for connect log */
	if (!ctx->http_status_code) {
		/* first line */
		char *space1, *space2;

		space1 = strchr(line, ' ');
		space2 = space1 ? strchr(space1 + 1, ' ') : NULL;
		if (!space1 || !!strncmp(line, "HTTP", 4)) {
			/* not HTTP or HTTP/0.9 */
			ctx->seen_resp_header = 1;
		} else {
			size_t len_code, len_text;

			if (space2) {
				len_code = space2 - space1 - 1;
				len_text = strlen(space2 + 1);
			} else {
				len_code = strlen(space1 + 1);
				len_text = 0;
			}
			ctx->http_status_code = malloc(len_code + 1);
			ctx->http_status_text = malloc(len_text + 1);
			if (!ctx->http_status_code || !ctx->http_status_text) {
				ctx->enomem = 1;
				return NULL;
			}
			memcpy(ctx->http_status_code, space1 + 1, len_code);
			ctx->http_status_code[len_code] = '\0';
			if (space2) {
				memcpy(ctx->http_status_text,
				       space2 + 1, len_text);
			}
			ctx->http_status_text[len_text] = '\0';
		}
	} else {
		/* not first line */
		if (!ctx->http_content_length &&
		    !strncasecmp(line, "Content-Length:", 15)) {
			ctx->http_content_length =
				strdup(util_skipws(line + 15));
			if (!ctx->http_content_length) {
				ctx->enomem = 1;
				return NULL;
			}
		} else if (
		    /* HPKP: Public Key Pinning Extension for HTTP
		     * (draft-ietf-websec-key-pinning)
		     * remove to prevent public key pinning */
		    !strncasecmp(line, "Public-Key-Pins:", 16) ||
		    !strncasecmp(line, "Public-Key-Pins-Report-Only:", 28) ||
		    /* HSTS: HTTP Strict Transport Security (RFC 6797)
		     * remove to allow users to accept bad certs */
		    !strncasecmp(line, "Strict-Transport-Security:", 26) ||
		    /* Alternate Protocol
		     * remove to prevent switching to QUIC, SPDY et al */
		    !strncasecmp(line, "Alternate-Protocol:", 19)) {
			return NULL;
		} else if (line[0] == '\0') {
			ctx->seen_resp_header = 1;
		}
	}

	return (char*)line;
}

/*
 * Return 1 if uri is an OCSP GET URI, 0 if not.
 */
static int
pxy_ocsp_is_valid_uri(const char *uri, pxy_conn_ctx_t *ctx)
{
	char *buf_url;
	size_t sz_url;
	char *buf_b64;
	size_t sz_b64;
	unsigned char *buf_asn1;
	size_t sz_asn1;
	int ret;

	buf_url = strrchr(uri, '/');
	if (!buf_url)
		return 0;
	buf_url++;

	/*
	 * Do some quick checks to avoid unnecessary buffer allocations and
	 * decoding URL, Base64 and ASN.1:
	 * -   OCSP requests begin with a SEQUENCE (0x30), so the first Base64
	 *     byte is 'M' or, unlikely but legal, the URL encoding thereof.
	 * -   There should be no query string in OCSP GET requests.
	 * -   Encoded OCSP request ASN.1 blobs are longer than 32 bytes.
	 */
	if (buf_url[0] != 'M' && buf_url[0] != '%')
		return 0;
	if (strchr(uri, '?'))
		return 0;
	sz_url = strlen(buf_url);
	if (sz_url < 32)
		return 0;
	buf_b64 = url_dec(buf_url, sz_url, &sz_b64);
	if (!buf_b64) {
		ctx->enomem = 1;
		return 0;
	}
	buf_asn1 = base64_dec(buf_b64, sz_b64, &sz_asn1);
	if (!buf_asn1) {
		ctx->enomem = 1;
		free(buf_b64);
		return 0;
	}
	ret = ssl_is_ocspreq(buf_asn1, sz_asn1);
	free(buf_asn1);
	free(buf_b64);
	return ret;
}

/*
 * Called after a request header was completely read.
 * If the request is an OCSP request, deny the request by sending an
 * OCSP response of type tryLater and close the connection to the server.
 *
 * Reference:
 * RFC 2560: X.509 Internet PKI Online Certificate Status Protocol (OCSP)
 */
static void
pxy_ocsp_deny(pxy_conn_ctx_t *ctx)
{
	struct evbuffer *inbuf, *outbuf;
	static const char ocspresp[] =
		"HTTP/1.0 200 OK\r\n"
		"Content-Type: application/ocsp-response\r\n"
		"Content-Length: 5\r\n"
		"Connection: close\r\n"
		"\r\n"
		"\x30\x03"      /* OCSPResponse: SEQUENCE */
		"\x0a\x01"      /* OCSPResponseStatus: ENUMERATED */
		"\x03";         /* tryLater (3) */

	if (!ctx->http_method)
		return;
	if (!strncasecmp(ctx->http_method, "GET", 3) &&
	    pxy_ocsp_is_valid_uri(ctx->http_uri, ctx))
		goto deny;
	if (!strncasecmp(ctx->http_method, "POST", 4) &&
	    ctx->http_content_type &&
	    !strncasecmp(ctx->http_content_type,
	                 "application/ocsp-request", 24))
		goto deny;
	return;

deny:
	inbuf = bufferevent_get_input(ctx->src.bev);
	outbuf = bufferevent_get_output(ctx->src.bev);

	if (evbuffer_get_length(inbuf) > 0) {
		if (WANT_CONTENT_LOG(ctx)) {
			logbuf_t *lb;
			lb = logbuf_new_alloc(evbuffer_get_length(inbuf),
			                      -1, NULL);
			if (lb &&
			    (evbuffer_copyout(inbuf, lb->buf, lb->sz) != -1)) {
				log_content_submit(&ctx->logctx, lb, 0);
			}
		}
		evbuffer_drain(inbuf, evbuffer_get_length(inbuf));
	}
	bufferevent_free_and_close_fd(ctx->dst.bev, ctx);
	ctx->dst.closed = 1;
	evbuffer_add_printf(outbuf, ocspresp);
	ctx->ocsp_denied = 1;
	if (WANT_CONTENT_LOG(ctx)) {
		logbuf_t *lb;
		lb = logbuf_new_copy(ocspresp, sizeof(ocspresp) - 1, -1, NULL);
		if (lb) {
			log_content_submit(&ctx->logctx, lb, 1);
		}
	}
}

void
pxy_conn_terminate_free(pxy_conn_ctx_t *ctx)
{
	log_err_printf("Terminating connection%s!\n",
	               ctx->enomem ? " (out of memory)" : "");
	if (ctx->dst.bev && !ctx->dst.closed) {
		bufferevent_free_and_close_fd(ctx->dst.bev, ctx);
	}
	if (ctx->src.bev && !ctx->src.closed) {
		bufferevent_free_and_close_fd(ctx->src.bev, ctx);
	}
	pxy_conn_ctx_free(ctx);
}

/*
 * Callback for read events on the up- and downstram connection bufferevents.
 * Called when there is data ready in the input evbuffer.
 */
static void
pxy_bev_readcb(struct bufferevent *bev, void *arg)
{
	pxy_conn_ctx_t *ctx = arg;
	pxy_conn_desc_t *other = (bev==ctx->src.bev) ? &ctx->dst : &ctx->src;

#ifdef DEBUG_PROXY
	if (OPTS_DEBUG(ctx->opts)) {
		log_dbg_printf("%p %p %s readcb\n", arg, (void*)bev,
		               (bev == ctx->src.bev) ? "src" : "dst");
	}
#endif /* DEBUG_PROXY */

	if (!ctx->connected) {
		log_err_printf("readcb called when other end not connected - "
		               "aborting.\n");
		/* XXX should signal main loop instead of calling exit() */
		log_fini();
		exit(EXIT_FAILURE);
	}

	struct evbuffer *inbuf = bufferevent_get_input(bev);
	if (other->closed) {
		evbuffer_drain(inbuf, evbuffer_get_length(inbuf));
		return;
	}

	struct evbuffer *outbuf = bufferevent_get_output(other->bev);

	/* request header munging */
	if (ctx->spec->http && !ctx->seen_req_header && (bev == ctx->src.bev)
	    && !ctx->passthrough) {
		logbuf_t *lb = NULL, *tail = NULL;
		char *line;
		while ((line = evbuffer_readln(inbuf, NULL,
		                               EVBUFFER_EOL_CRLF))) {
			char *replace;
			if (WANT_CONTENT_LOG(ctx)) {
				logbuf_t *tmp;
				tmp = logbuf_new_printf(-1, NULL,
				                        "%s\r\n", line);
				if (tail) {
					if (tmp) {
						tail->next = tmp;
						tail = tail->next;
					}
				} else {
					lb = tail = tmp;
				}
			}
			replace = pxy_http_reqhdr_filter_line(line, ctx);
			if (replace == line) {
				evbuffer_add_printf(outbuf, "%s\r\n", line);
			} else if (replace) {
				evbuffer_add_printf(outbuf, "%s\r\n", replace);
				free(replace);
			}
			free(line);
			if (ctx->seen_req_header) {
				/* request header complete */
				if (ctx->opts->deny_ocsp) {
					pxy_ocsp_deny(ctx);
				}
				break;
			}
		}
		if (lb && WANT_CONTENT_LOG(ctx)) {
			log_content_submit(&ctx->logctx, lb, 0);
		}
		if (!ctx->seen_req_header)
			return;
	} else
	/* response header munging */
	if (ctx->spec->http && !ctx->seen_resp_header && (bev == ctx->dst.bev)
	    && !ctx->passthrough) {
		logbuf_t *lb = NULL, *tail = NULL;
		char *line;
		while ((line = evbuffer_readln(inbuf, NULL,
		                               EVBUFFER_EOL_CRLF))) {
			char *replace;
			if (WANT_CONTENT_LOG(ctx)) {
				logbuf_t *tmp;
				tmp = logbuf_new_printf(-1, NULL,
				                        "%s\r\n", line);
				if (tail) {
					if (tmp) {
						tail->next = tmp;
						tail = tail->next;
					}
				} else {
					lb = tail = tmp;
				}
			}
			replace = pxy_http_resphdr_filter_line(line, ctx);
			if (replace == line) {
				evbuffer_add_printf(outbuf, "%s\r\n", line);
			} else if (replace) {
				evbuffer_add_printf(outbuf, "%s\r\n", replace);
				free(replace);
			}
			free(line);
			if (ctx->seen_resp_header) {
				/* response header complete: log connection */
				if (WANT_CONNECT_LOG(ctx)) {
					pxy_log_connect_http(ctx);
				}
				break;
			}
		}
		if (lb && WANT_CONTENT_LOG(ctx)) {
			log_content_submit(&ctx->logctx, lb, 0);
		}
		if (!ctx->seen_resp_header)
			return;
	}

	/* out of memory condition? */
	if (ctx->enomem) {
		pxy_conn_terminate_free(ctx);
		return;
	}

	/* no data left after parsing headers? */
	if (evbuffer_get_length(inbuf) == 0)
		return;

	if (WANT_CONTENT_LOG(ctx)) {
		logbuf_t *lb;
		lb = logbuf_new_alloc(evbuffer_get_length(inbuf), -1, NULL);
		if (lb && (evbuffer_copyout(inbuf, lb->buf, lb->sz) != -1)) {
			log_content_submit(&ctx->logctx, lb,
			                   (bev != ctx->src.bev));
		}
	}
	evbuffer_add_buffer(outbuf, inbuf);
	if (evbuffer_get_length(outbuf) >= OUTBUF_LIMIT) {
		/* temporarily disable data source;
		 * set an appropriate watermark. */
		bufferevent_setwatermark(other->bev, EV_WRITE,
				OUTBUF_LIMIT/2, OUTBUF_LIMIT);
		bufferevent_disable(bev, EV_READ);
	}
}

/*
 * Callback for write events on the up- and downstream connection bufferevents.
 * Called when either all data from the output evbuffer has been written,
 * or if the outbuf is only half full again after having been full.
 */
static void
pxy_bev_writecb(struct bufferevent *bev, void *arg)
{
	pxy_conn_ctx_t *ctx = arg;
	pxy_conn_desc_t *other = (bev==ctx->src.bev) ? &ctx->dst : &ctx->src;

#ifdef DEBUG_PROXY
	if (OPTS_DEBUG(ctx->opts)) {
		log_dbg_printf("%p %p %s writecb\n", arg, (void*)bev,
		               (bev == ctx->src.bev) ? "src" : "dst");
	}
#endif /* DEBUG_PROXY */

	struct evbuffer *outbuf = bufferevent_get_output(bev);
	if (evbuffer_get_length(outbuf) > 0) {
		/* data source temporarily disabled;
		 * re-enable and reset watermark to 0. */
		bufferevent_setwatermark(bev, EV_WRITE, 0, 0);
		if (!other->closed) {
			bufferevent_enable(other->bev, EV_READ);
		}
	} else if (other->closed) {
		/* finished writing and other end is closed;
		 * close this end too and clean up memory */
		bufferevent_free_and_close_fd(bev, ctx);
		pxy_conn_ctx_free(ctx);
	}
}

/*
 * Callback for meta events on the up- and downstream connection bufferevents.
 * Called when EOF has been reached, a connection has been made, and on errors.
 */
static void
pxy_bev_eventcb(struct bufferevent *bev, short events, void *arg)
{
	pxy_conn_ctx_t *ctx = arg;
	pxy_conn_desc_t *this = (bev==ctx->src.bev) ? &ctx->src : &ctx->dst;
	pxy_conn_desc_t *other = (bev==ctx->src.bev) ? &ctx->dst : &ctx->src;

#ifdef DEBUG_PROXY
	if (OPTS_DEBUG(ctx->opts)) {
		log_dbg_printf("%p %p eventcb %s %s%s%s%s\n", arg, (void*)bev,
		               (bev == ctx->src.bev) ? "src" : "dst",
		               events & BEV_EVENT_CONNECTED ? "connected" : "",
		               events & BEV_EVENT_ERROR ? "error" : "",
		               events & BEV_EVENT_TIMEOUT ? "timeout" : "",
		               events & BEV_EVENT_EOF ? "eof" : "");
	}
#endif /* DEBUG_PROXY */

	if (events & BEV_EVENT_CONNECTED) {
		if (bev != ctx->dst.bev) {
#ifdef DEBUG_PROXY
			if (OPTS_DEBUG(ctx->opts)) {
				log_dbg_printf("src buffer event connected: "
				               "ignoring event\n");
			}
#endif /* DEBUG_PROXY */
			return;
		}

		/* dst has connected */
		ctx->connected = 1;

		/* wrap client-side socket in an eventbuffer */
		if (ctx->spec->ssl && !ctx->passthrough) {
			ctx->src.ssl = pxy_srcssl_create(ctx, this->ssl);
			if (!ctx->src.ssl) {
				bufferevent_free_and_close_fd(bev, ctx);
				ctx->dst.bev = NULL;
				ctx->dst.ssl = NULL;
				if (ctx->opts->passthrough && !ctx->enomem) {
					ctx->passthrough = 1;
					ctx->connected = 0;
					log_dbg_printf("No cert found; "
					               "falling back "
					               "to passthrough\n");
					pxy_fd_readcb(ctx->fd, 0, ctx);
					return;
				}
				evutil_closesocket(ctx->fd);
				pxy_conn_ctx_free(ctx);
				return;
			}
		}
		ctx->src.bev = pxy_bufferevent_setup(ctx, ctx->fd,
		                                     ctx->src.ssl);
		if (!ctx->src.bev) {
			if (ctx->src.ssl) {
				SSL_free(ctx->src.ssl);
				ctx->src.ssl = NULL;
			}
			bufferevent_free_and_close_fd(bev, ctx);
			evutil_closesocket(ctx->fd);
			pxy_conn_ctx_free(ctx);
			return;
		}

		/* prepare logging, part 2 */
		if (WANT_CONNECT_LOG(ctx) || WANT_CONTENT_LOG(ctx)) {
			ctx->dst_str = sys_sockaddr_str((struct sockaddr *)
			                                &ctx->addr,
			                                ctx->addrlen);
			if (!ctx->dst_str) {
				ctx->enomem = 1;
				pxy_conn_terminate_free(ctx);
				return;
			}
		}
		if (WANT_CONTENT_LOG(ctx)) {
			log_content_open(&ctx->logctx, ctx->src_str,
			                 ctx->dst_str, ctx->exec_path,
			                 ctx->user, ctx->group);
		}

		/* log connection if we don't analyze any headers */
		if (!ctx->spec->http || ctx->passthrough) {
			if (WANT_CONNECT_LOG(ctx)) {
				pxy_log_connect_nonhttp(ctx);
			}
		}

		return;
	}

	if (events & BEV_EVENT_ERROR) {
		unsigned long sslerr;
		int have_sslerr = 0;

		/* Can happen for socket errs, ssl errs;
		 * may happen for unclean ssl socket shutdowns. */
		sslerr = bufferevent_get_openssl_error(bev);
		if (sslerr)
			have_sslerr = 1;
		if (!errno && !sslerr) {
#if LIBEVENT_VERSION_NUMBER >= 0x02010000
			/* We have disabled notification for unclean shutdowns
			 * so this should not happen; log a warning. */
			log_err_printf("Warning: Spurious error from "
			               "bufferevent (errno=0,sslerr=0)\n");
#else /* LIBEVENT_VERSION_NUMBER < 0x02010000 */
			/* Older versions of libevent will report these. */
			if (OPTS_DEBUG(ctx->opts)) {
				log_dbg_printf("Unclean SSL shutdown.\n");
			}
#endif /* LIBEVENT_VERSION_NUMBER < 0x02010000 */
		} else if (ERR_GET_REASON(sslerr) ==
		           SSL_R_SSLV3_ALERT_HANDSHAKE_FAILURE) {
			/* these can happen due to client cert auth,
			 * only log error if debugging is activated */
			log_dbg_printf("Error from bufferevent: "
			               "%i:%s %lu:%i:%s:%i:%s:%i:%s\n",
			               errno,
			               errno ? strerror(errno) : "-",
			               sslerr,
			               ERR_GET_REASON(sslerr),
			               sslerr ?
			               ERR_reason_error_string(sslerr) : "-",
			               ERR_GET_LIB(sslerr),
			               sslerr ?
			               ERR_lib_error_string(sslerr) : "-",
			               ERR_GET_FUNC(sslerr),
			               sslerr ?
			               ERR_func_error_string(sslerr) : "-");
			while ((sslerr = bufferevent_get_openssl_error(bev))) {
				log_dbg_printf("Additional SSL error: "
				               "%lu:%i:%s:%i:%s:%i:%s\n",
				               sslerr,
				               ERR_GET_REASON(sslerr),
				               ERR_reason_error_string(sslerr),
				               ERR_GET_LIB(sslerr),
				               ERR_lib_error_string(sslerr),
				               ERR_GET_FUNC(sslerr),
				               ERR_func_error_string(sslerr));
			}
		} else {
			/* real errors */
			log_err_printf("Error from bufferevent: "
			               "%i:%s %lu:%i:%s:%i:%s:%i:%s\n",
			               errno,
			               errno ? strerror(errno) : "-",
			               sslerr,
			               ERR_GET_REASON(sslerr),
			               sslerr ?
			               ERR_reason_error_string(sslerr) : "-",
			               ERR_GET_LIB(sslerr),
			               sslerr ?
			               ERR_lib_error_string(sslerr) : "-",
			               ERR_GET_FUNC(sslerr),
			               sslerr ?
			               ERR_func_error_string(sslerr) : "-");
			while ((sslerr = bufferevent_get_openssl_error(bev))) {
				log_err_printf("Additional SSL error: "
				               "%lu:%i:%s:%i:%s:%i:%s\n",
				               sslerr,
				               ERR_GET_REASON(sslerr),
				               ERR_reason_error_string(sslerr),
				               ERR_GET_LIB(sslerr),
				               ERR_lib_error_string(sslerr),
				               ERR_GET_FUNC(sslerr),
				               ERR_func_error_string(sslerr));
			}
		}

		if (!ctx->connected) {
			/* the callout to the original destination failed,
			 * e.g. because it asked for client cert auth, so
			 * close the accepted socket and clean up */
			if (bev == ctx->dst.bev && ctx->dst.ssl &&
			    ctx->opts->passthrough && have_sslerr) {
				/* ssl callout failed, fall back to plain
				 * TCP passthrough of SSL connection */
				bufferevent_free_and_close_fd(bev, ctx);
				ctx->dst.bev = NULL;
				ctx->dst.ssl = NULL;
				ctx->passthrough = 1;
				log_dbg_printf("SSL dst connection failed; fal"
				               "ling back to passthrough\n");
				pxy_fd_readcb(ctx->fd, 0, ctx);
				return;
			}
			evutil_closesocket(ctx->fd);
			other->closed = 1;
		} else if (!other->closed) {
			/* if the other end is still open and doesn't have data
			 * to send, close it, otherwise its writecb will close
			 * it after writing what's left in the output buffer */
			struct evbuffer *outbuf;
			outbuf = bufferevent_get_output(other->bev);
			if (evbuffer_get_length(outbuf) == 0) {
				bufferevent_free_and_close_fd(other->bev, ctx);
				other->closed = 1;
			}
		}
		goto leave;
	}

	if (events & BEV_EVENT_EOF) {
		if (!other->closed) {
			struct evbuffer *inbuf, *outbuf;
			inbuf = bufferevent_get_input(bev);
			outbuf = bufferevent_get_output(other->bev);
			if (evbuffer_get_length(inbuf) > 0) {
				evbuffer_add_buffer(outbuf, inbuf);
			} else {
				/* if the other end is still open and doesn't
				 * have data to send, close it, otherwise its
				 * writecb will close it after writing what's
				 * left in the output buffer. */
				if (evbuffer_get_length(outbuf) == 0) {
					bufferevent_free_and_close_fd(
							other->bev, ctx);
					other->closed = 1;
				}
			}
		}
		goto leave;
	}

	log_err_printf("Unknown bufferevent 0x%02X\n", (int)events);
	return;

leave:
	this->closed = 1;
	bufferevent_free_and_close_fd(bev, ctx);
	if (other->closed) {
		pxy_conn_ctx_free(ctx);
	}
}

/*
 * Complete the connection.  This gets called after finding out where to
 * connect to.
 */
static void
pxy_conn_connect(pxy_conn_ctx_t *ctx)
{
	if (!ctx->addrlen) {
		log_err_printf("No target address; aborting connection\n");
		evutil_closesocket(ctx->fd);
		pxy_conn_ctx_free(ctx);
		return;
	}

	/* create server-side socket and eventbuffer */
	if (ctx->spec->ssl && !ctx->passthrough) {
		ctx->dst.ssl = pxy_dstssl_create(ctx);
		if (!ctx->dst.ssl) {
			log_err_printf("Error creating SSL\n");
			evutil_closesocket(ctx->fd);
			pxy_conn_ctx_free(ctx);
			return;
		}
	}
	ctx->dst.bev = pxy_bufferevent_setup(ctx, -1, ctx->dst.ssl);
	if (!ctx->dst.bev) {
		if (ctx->dst.ssl) {
			SSL_free(ctx->dst.ssl);
			ctx->dst.ssl = NULL;
		}
		evutil_closesocket(ctx->fd);
		pxy_conn_ctx_free(ctx);
		return;
	}

	if (OPTS_DEBUG(ctx->opts)) {
		char *ip = sys_sockaddr_str((struct sockaddr *)&ctx->addr,
		                            ctx->addrlen);
		log_dbg_printf("Connecting to %s\n", ip);
		if (ip)
			free(ip);
	}

	/* initiate connection */
	bufferevent_socket_connect(ctx->dst.bev,
	                           (struct sockaddr *)&ctx->addr,
	                           ctx->addrlen);
}

#ifndef OPENSSL_NO_TLSEXT
/*
 * The SNI hostname has been resolved.  Fill the first resolved address into
 * the context and continue connecting.
 */
static void
pxy_sni_resolve_cb(int errcode, struct evutil_addrinfo *ai, void *arg)
{
	pxy_conn_ctx_t *ctx = arg;

	if (errcode) {
		log_err_printf("Cannot resolve SNI hostname '%s': %s\n",
		               ctx->sni, evutil_gai_strerror(errcode));
		evutil_closesocket(ctx->fd);
		pxy_conn_ctx_free(ctx);
		return;
	}

	memcpy(&ctx->addr, ai->ai_addr, ai->ai_addrlen);
	ctx->addrlen = ai->ai_addrlen;
	evutil_freeaddrinfo(ai);
	pxy_conn_connect(ctx);
}
#endif /* !OPENSSL_NO_TLSEXT */

/*
 * The src fd is readable.  This is used to sneak-preview the SNI on SSL
 * connections.  If ctx->ev is NULL, it was called manually for a non-SSL
 * connection.  If ctx->passthrough is set, it was called a second time
 * after the first ssl callout failed because of client cert auth.
 */
#ifndef OPENSSL_NO_TLSEXT
#define MAYBE_UNUSED 
#else /* OPENSSL_NO_TLSEXT */
#define MAYBE_UNUSED UNUSED
#endif /* OPENSSL_NO_TLSEXT */
static void
pxy_fd_readcb(MAYBE_UNUSED evutil_socket_t fd, UNUSED short what, void *arg)
#undef MAYBE_UNUSED
{
	pxy_conn_ctx_t *ctx = arg;

#ifndef OPENSSL_NO_TLSEXT
	/* for SSL, peek clientHello and parse SNI from it */
	if (ctx->spec->ssl && !ctx->passthrough /*&& ctx->ev*/) {
		unsigned char buf[1024];
		ssize_t n;

		n = recv(fd, buf, sizeof(buf), MSG_PEEK);
		if (n == -1) {
			log_err_printf("Error peeking on fd, aborting "
			               "connection\n");
			evutil_closesocket(fd);
			pxy_conn_ctx_free(ctx);
			return;
		}
		if (n == 0) {
			/* socket got closed while we were waiting */
			evutil_closesocket(fd);
			pxy_conn_ctx_free(ctx);
			return;
		}

		ctx->sni = ssl_tls_clienthello_parse_sni(buf, &n);
		if (OPTS_DEBUG(ctx->opts)) {
			log_dbg_printf("SNI peek: [%s] [%s]\n",
			               ctx->sni ? ctx->sni : "n/a",
			               (!ctx->sni && (n == -1)) ?
			               "incomplete" : "complete");
		}
		if (!ctx->sni && (n == -1) && (ctx->sni_peek_retries++ < 50)) {
			/* ssl_tls_clienthello_parse_sni indicates that we
			 * should retry later when we have more data, and we
			 * haven't reached the maximum retry count yet.
			 * Reschedule this event as timeout-only event in
			 * order to prevent busy looping over the read event.
			 * Because we only peeked at the pending bytes and
			 * never actually read them, fd is still ready for
			 * reading now.  We use 25 * 0.2 s = 5 s timeout. */
			struct timeval retry_delay = {0, 100};

			event_free(ctx->ev);
			ctx->ev = event_new(ctx->evbase, fd, 0,
			                    pxy_fd_readcb, ctx);
			if (!ctx->ev) {
				log_err_printf("Error creating retry "
				               "event, aborting "
				               "connection\n");
				evutil_closesocket(fd);
				pxy_conn_ctx_free(ctx);
				return;
			}
			event_add(ctx->ev, &retry_delay);
			return;
		}
		event_free(ctx->ev);
		ctx->ev = NULL;
	}

	if (ctx->sni && !ctx->addrlen && ctx->spec->sni_port) {
		char sniport[6];
		struct evutil_addrinfo hints;

		memset(&hints, 0, sizeof(hints));
		hints.ai_family = ctx->af;
		hints.ai_flags = EVUTIL_AI_ADDRCONFIG;
		hints.ai_socktype = SOCK_STREAM;
		hints.ai_protocol = IPPROTO_TCP;

		snprintf(sniport, sizeof(sniport), "%i", ctx->spec->sni_port);
		evdns_getaddrinfo(ctx->dnsbase, ctx->sni, sniport, &hints,
		                  pxy_sni_resolve_cb, ctx);
		return;
	}
#endif /* !OPENSSL_NO_TLSEXT */

	pxy_conn_connect(ctx);
}

/*
 * Callback for accept events on the socket listener bufferevent.
 * Called when a new incoming connection has been accepted.
 * Initiates the connection to the server.  The incoming connection
 * from the client is not being activated until we have a successful
 * connection to the server, because we need the server's certificate
 * in order to set up the SSL session to the client.
 * For consistency, plain TCP works the same way, even if we could
 * start reading from the client while waiting on the connection to
 * the server to connect.
 */
void
pxy_conn_setup(evutil_socket_t fd,
               struct sockaddr *peeraddr, int peeraddrlen,
               pxy_thrmgr_ctx_t *thrmgr,
               proxyspec_t *spec, opts_t *opts)
{
	pxy_conn_ctx_t *ctx;

	/* create per connection pair state and attach to thread */
	ctx = pxy_conn_ctx_new(spec, opts, thrmgr, fd);
	if (!ctx) {
		log_err_printf("Error allocating memory\n");
		evutil_closesocket(fd);
		return;
	}

	ctx->af = peeraddr->sa_family;

	/* determine original destination of connection */
	if (spec->natlookup) {
		/* NAT engine lookup */
		ctx->addrlen = sizeof(struct sockaddr_storage);
		if (spec->natlookup((struct sockaddr *)&ctx->addr,
		                    &ctx->addrlen, &ctx->pid, fd,
		                    peeraddr, peeraddrlen) == -1) {
			log_err_printf("Connection not found in NAT "
			               "state table, aborting connection\n");
			evutil_closesocket(fd);
			pxy_conn_ctx_free(ctx);
			return;
		}
	} else if (spec->connect_addrlen > 0) {
		/* static forwarding */
		ctx->addrlen = spec->connect_addrlen;
		memcpy(&ctx->addr, &spec->connect_addr, ctx->addrlen);
	} else {
		/* SNI mode */
		if (!ctx->spec->ssl) {
			/* if this happens, the proxyspec parser is broken */
			log_err_printf("SNI mode used for non-SSL connection; "
			               "aborting connection\n");
			evutil_closesocket(fd);
			pxy_conn_ctx_free(ctx);
			return;
		}
	}

	/* prepare logging, part 1 */
	if (WANT_CONNECT_LOG(ctx) || WANT_CONTENT_LOG(ctx)) {
		ctx->src_str = sys_sockaddr_str(peeraddr, peeraddrlen);
		if (!ctx->src_str)
			goto memout;

<<<<<<< HEAD
		if (ctx->pid != -1) {
			if (sys_proc_info(ctx->pid, &ctx->exec_path, &ctx->uid, &ctx->gid) == 0) {
				ctx->user = sys_user_str(ctx->uid);
				ctx->group = sys_group_str(ctx->gid);
				if (!ctx->user || !ctx->group) {
					goto memout;
				}
=======
		/* fetch process info */
		if (ctx->pid != -1 && sys_proc_info(ctx->pid, &ctx->exec_path, &ctx->uid, &ctx->gid) == 0) {
			/* fetch user/group names */
			ctx->user = sys_user_str(ctx->uid);
			ctx->group = sys_group_str(ctx->gid);
			if (!ctx->user || !ctx->group) {
				goto memout;
>>>>>>> 93ab7266
			}
		}
	}

	/* for SSL, defer dst connection setup to initial_readcb */
	if (ctx->spec->ssl) {
		ctx->ev = event_new(ctx->evbase, fd, EV_READ, pxy_fd_readcb,
		                    ctx);
		if (!ctx->ev)
			goto memout;
		event_add(ctx->ev, NULL);
	} else {
		pxy_fd_readcb(fd, 0, ctx);
	}
	return;

memout:
	log_err_printf("Aborting connection setup (out of memory)!\n");
	evutil_closesocket(fd);
	pxy_conn_ctx_free(ctx);
	return;
}

/* vim: set noet ft=c: */<|MERGE_RESOLUTION|>--- conflicted
+++ resolved
@@ -1971,15 +1971,6 @@
 		if (!ctx->src_str)
 			goto memout;
 
-<<<<<<< HEAD
-		if (ctx->pid != -1) {
-			if (sys_proc_info(ctx->pid, &ctx->exec_path, &ctx->uid, &ctx->gid) == 0) {
-				ctx->user = sys_user_str(ctx->uid);
-				ctx->group = sys_group_str(ctx->gid);
-				if (!ctx->user || !ctx->group) {
-					goto memout;
-				}
-=======
 		/* fetch process info */
 		if (ctx->pid != -1 && sys_proc_info(ctx->pid, &ctx->exec_path, &ctx->uid, &ctx->gid) == 0) {
 			/* fetch user/group names */
@@ -1987,7 +1978,6 @@
 			ctx->group = sys_group_str(ctx->gid);
 			if (!ctx->user || !ctx->group) {
 				goto memout;
->>>>>>> 93ab7266
 			}
 		}
 	}
