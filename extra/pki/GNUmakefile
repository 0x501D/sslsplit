--- conflicted
+++ resolved
@@ -111,13 +111,8 @@
 		targets/wildcard.roe.ch.crt
 
 # localhost network connectivity is required
-<<<<<<< HEAD
 session.pem: server.pem
-	openssl s_server -accept 46143 -cert server.pem -quiet -no_ssl2 & \
-=======
-session.pem:
-	openssl s_server -accept 46143 -cert server.pem -quiet & \
->>>>>>> 25ee1bd5
+	$(OPENSSL) s_server -accept 46143 -cert server.pem -quiet & \
 		pid=$$! ; \
 		sleep 1 ; \
 		echo q | $(OPENSSL) s_client -connect localhost:46143 \
