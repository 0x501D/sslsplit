/*
 * SSLsplit - transparent SSL/TLS interception
 * Copyright (c) 2009-2015, Daniel Roethlisberger <daniel@roe.ch>
 * All rights reserved.
 * http://www.roe.ch/SSLsplit
 *
 * Redistribution and use in source and binary forms, with or without
 * modification, are permitted provided that the following conditions
 * are met:
 * 1. Redistributions of source code must retain the above copyright
 *    notice, this list of conditions, and the following disclaimer.
 * 2. Redistributions in binary form must reproduce the above copyright
 *    notice, this list of conditions and the following disclaimer in the
 *    documentation and/or other materials provided with the distribution.
 *
 * THIS SOFTWARE IS PROVIDED BY THE AUTHOR ``AS IS'' AND ANY EXPRESS OR
 * IMPLIED WARRANTIES, INCLUDING, BUT NOT LIMITED TO, THE IMPLIED WARRANTIES
 * OF MERCHANTABILITY AND FITNESS FOR A PARTICULAR PURPOSE ARE DISCLAIMED.
 * IN NO EVENT SHALL THE AUTHOR BE LIABLE FOR ANY DIRECT, INDIRECT,
 * INCIDENTAL, SPECIAL, EXEMPLARY, OR CONSEQUENTIAL DAMAGES (INCLUDING, BUT
 * NOT LIMITED TO, PROCUREMENT OF SUBSTITUTE GOODS OR SERVICES; LOSS OF USE,
 * DATA, OR PROFITS; OR BUSINESS INTERRUPTION) HOWEVER CAUSED AND ON ANY
 * THEORY OF LIABILITY, WHETHER IN CONTRACT, STRICT LIABILITY, OR TORT
 * (INCLUDING NEGLIGENCE OR OTHERWISE) ARISING IN ANY WAY OUT OF THE USE OF
 * THIS SOFTWARE, EVEN IF ADVISED OF THE POSSIBILITY OF SUCH DAMAGE.
 */

#include "log.h"

#include "logger.h"
#include "sys.h"
#include "attrib.h"
#include "privsep.h"
#include "defaults.h"

#include <stdio.h>
#include <stdlib.h>
#include <unistd.h>
#include <stdarg.h>
#include <string.h>
#include <errno.h>
#include <fcntl.h>
#include <syslog.h>
#include <assert.h>
#include <sys/stat.h>

/*
 * Centralized logging code multiplexing thread access to the logger based
 * logging in separate threads.  Some log types are switchable to different
 * backends, such as syslog and stderr.
 */


/*
 * Error log.
 * Switchable between stderr and syslog.
 * Uses logger thread.
 */

static logger_t *err_log = NULL;
static int err_shortcut_logger = 0;
static int err_mode = LOG_ERR_MODE_STDERR;

static ssize_t
log_err_writecb(UNUSED void *fh, const void *buf, size_t sz)
{
	switch (err_mode) {
		case LOG_ERR_MODE_STDERR:
			return fwrite(buf, sz - 1, 1, stderr);
		case LOG_ERR_MODE_SYSLOG:
			syslog(LOG_ERR, "%s", (const char *)buf);
			return sz;
	}
	return -1;
}

int
log_err_printf(const char *fmt, ...)
{
	va_list ap;
	char *buf;
	int rv;

	va_start(ap, fmt);
	rv = vasprintf(&buf, fmt, ap);
	va_end(ap);
	if (rv < 0)
		return -1;
	if (err_shortcut_logger) {
		return logger_write_freebuf(err_log, NULL, 0,
		                            buf, strlen(buf) + 1);
	} else {
		log_err_writecb(NULL, (unsigned char*)buf, strlen(buf) + 1);
		free(buf);
	}
	return 0;
}

void
log_err_mode(int mode)
{
	err_mode = mode;
}


/*
 * Debug log.  Redirects logging to error log.
 * Switchable between error log or no logging.
 * Uses the error log logger thread.
 */

static int dbg_mode = LOG_DBG_MODE_NONE;

int
log_dbg_write_free(void *buf, size_t sz)
{
	if (dbg_mode == LOG_DBG_MODE_NONE)
		return 0;

	if (err_shortcut_logger) {
		return logger_write_freebuf(err_log, NULL, 0, buf, sz);
	} else {
		log_err_writecb(NULL, buf, sz);
		free(buf);
	}
	return 0;
}

int
log_dbg_print_free(char *s)
{
	return log_dbg_write_free(s, strlen(s) + 1);
}

int
log_dbg_printf(const char *fmt, ...)
{
	va_list ap;
	char *buf;
	int rv;

	if (dbg_mode == LOG_DBG_MODE_NONE)
		return 0;

	va_start(ap, fmt);
	rv = vasprintf(&buf, fmt, ap);
	va_end(ap);
	if (rv < 0)
		return -1;
	return log_dbg_print_free(buf);
}

void
log_dbg_mode(int mode)
{
	dbg_mode = mode;
}


/*
 * Connection log.  Logs a one-liner to a file-based connection log.
 * Uses a logger thread.
 */

logger_t *connect_log = NULL;
static int connect_fd = -1;
static char *connect_fn = NULL;

static int
log_connect_preinit(const char *logfile)
{
	connect_fd = open(logfile, O_WRONLY|O_APPEND|O_CREAT, DFLT_FILEMODE);
	if (connect_fd == -1) {
		log_err_printf("Failed to open '%s' for writing: %s (%i)\n",
		               logfile, strerror(errno), errno);
		return -1;
	}
	if (!(connect_fn = realpath(logfile, NULL))) {
		log_err_printf("Failed to realpath '%s': %s (%i)\n",
		              logfile, strerror(errno), errno);
		close(connect_fd);
		connect_fd = -1;
		return -1;
	}
	return 0;
}

static int
log_connect_reopencb(void)
{
	close(connect_fd);
	connect_fd = open(connect_fn, O_WRONLY|O_APPEND|O_CREAT, DFLT_FILEMODE);
	if (connect_fd == -1) {
		log_err_printf("Failed to open '%s' for writing: %s\n",
		               connect_fn, strerror(errno));
		free(connect_fn);
		connect_fn = NULL;
		return -1;
	}
	return 0;
}

/*
 * Do the actual write to the open connection log file descriptor.
 * We prepend a timestamp here, which means that timestamps are slightly
 * delayed from the time of actual logging.  Since we only have second
 * resolution that should not make any difference.
 */
static ssize_t
log_connect_writecb(UNUSED void *fh, const void *buf, size_t sz)
{
	char timebuf[32];
	time_t epoch;
	struct tm *utc;
	size_t n;

	time(&epoch);
	utc = gmtime(&epoch);
	n = strftime(timebuf, sizeof(timebuf), "%Y-%m-%d %H:%M:%S UTC ", utc);
	if (n == 0) {
		log_err_printf("Error from strftime(): buffer too small\n");
		return -1;
	}
	if ((write(connect_fd, timebuf, n) == -1) ||
	    (write(connect_fd, buf, sz) == -1)) {
		log_err_printf("Warning: Failed to write to connect log: %s\n",
		               strerror(errno));
		return -1;
	}
	return sz;
}

static void
log_connect_fini(void)
{
	close(connect_fd);
}


/*
 * Content log.
 * Logs connection content to either a single file or a directory containing
 * per-connection logs.
 * Uses a logger thread; the actual logging happens in a separate thread.
 * To ensure ordering of requests (open, write, ..., close), logging for a
 * single connection must happen from a single thread.
 * This is guaranteed by the current pxythr architecture.
 */

#define PREPFLAG_REQUEST 1

struct log_content_ctx {
	unsigned int open : 1;
	union {
		struct {
			char *header_req;
			char *header_resp;
		} file;
		struct {
			int fd;
			char *filename;
		} dir;
		struct {
			int fd;
			char *filename;
		} spec;
	} u;
};

static logger_t *content_log = NULL;
static int content_clisock = -1; /* privsep client socket for content logger */

/*
 * Split a pathname into static LHS (including final slashes) and dynamic RHS.
 * Returns -1 on error, 0 on success.
 * On success, fills in lhs and rhs with newly allocated buffers that must
 * be freed by the caller.
 */
int
log_content_split_pathspec(const char *path, char **lhs, char **rhs)
{
	const char *p, *q, *r;

	p = strchr(path, '%');
	/* at first % or EOS */

	/* skip % if next char is % (and implicitly not \0) */
	while (p && p[1] == '%') {
		p = strchr(p + 2, '%');
	}
	/* at first % that is not %%, or at EOS */

	if (!p || !p[1]) {
		/* EOS: no % that is not %% in path */
		p = path + strlen(path);
	}
	/* at first hot % or at '\0' */

	/* find last / before % */
	for (r = q = strchr(path, '/'); q && (q < p); q = strchr(q + 1, '/')) {
		r = q;
	}
	if (!(p = r)) {
		/* no / found, use dummy ./ as LHS */
		*lhs = strdup("./");
		if (!*lhs)
			return -1;
		*rhs = strdup(path);
		if (!*rhs) {
			free(*lhs);
			return -1;
		}
		return 0;
	}
	/* at last / terminating the static part of path */

	p++; /* skip / */
	*lhs = malloc(p - path + 1 /* for terminating null */);
	if (!*lhs)
		return -1;
	memcpy(*lhs, path, p - path);
	(*lhs)[p - path] = '\0';
	*rhs = strdup(p);
	if (!*rhs) {
		free(*lhs);
		return -1;
	}

	return 0;
}

/*
 * Generate a log path based on the given log spec.
 * Returns an allocated buffer which must be freed by caller, or NULL on error.
 */
#define PATH_BUF_INC	1024
<<<<<<< HEAD
static char * MALLOC NONNULL(1,2,3)
log_content_format_pathspec(const char *logspec,
                            char *srchost, char *srcport,
                            char *dsthost, char *dstport,
=======
static char *
log_content_format_pathspec(const char *logspec,
							char *src_str, char *src_host, char *src_serv,
							char *dst_str, char *dst_host, char *dst_serv,
                            char *exec_path, char *user, char *group)
WUNRES MALLOC NONNULL(1,2,3);
static char *
log_content_format_pathspec(const char *logspec,
							char *src_str, char *src_host, char *src_serv,
							char *dst_str, char *dst_host, char *dst_serv,
>>>>>>> 9267cf9b
                            char *exec_path, char *user, char *group)
{
	/* set up buffer to hold our generated file path */
	size_t path_buflen = PATH_BUF_INC;
	char *path_buf = malloc(path_buflen);
	if (path_buf == NULL) {
		log_err_printf("failed to allocate path buffer\n");
		return NULL;
	}

	/* initialize the buffer as an empty C string */
	path_buf[0] = '\0';

	/* iterate over format specifiers */
	size_t path_len = 0;
	for (const char *p = logspec; *p != '\0'; p++) {
		const char *elem = NULL;
		size_t elem_len = 0;

		const char iso8601[] =  "%Y%m%dT%H%M%SZ";
		char timebuf[24]; /* sized for ISO 8601 format */
		char addrbuf[INET6_ADDRSTRLEN + 8]; /* [host]:port */

		/* parse the format string and generate the next path element */
		switch (*p) {
		case '%':
			p++;
			/* handle format specifiers. */
			switch (*p) {
			case '\0':
				/* unexpected eof; backtrack and discard
				 * invalid format spec */
				p--;
				elem_len = 0;
				break;
			case '%':
				elem = p;
				elem_len = 1;
				break;
			case 'd':
<<<<<<< HEAD
				if (snprintf(addrbuf, sizeof(addrbuf),
				             "%s,%s", dsthost, dstport) < 0) {
					addrbuf[0] = '?';
					addrbuf[1] = '\0';
				}
				elem = addrbuf;
				elem_len = strlen(addrbuf);
				break;
			case 's':
				if (snprintf(addrbuf, sizeof(addrbuf),
				             "%s,%s", srchost, srcport) < 0) {
					addrbuf[0] = '?';
					addrbuf[1] = '\0';
				}
				elem = addrbuf;
				elem_len = strlen(addrbuf);
=======
				elem = dst_str;
				elem_len = strlen(dst_str);
				break;
			case 'f':
				elem = dst_host;
				elem_len = strlen(dst_host);
				break;
			case 'h':
				elem = dst_serv;
				elem_len = strlen(dst_serv);
				break;
			case 's':
				elem = src_str;
				elem_len = strlen(src_str);
				break;
			case 't':
				elem = src_host;
				elem_len = strlen(src_host);
				break;
			case 'v':
				elem = src_serv;
				elem_len = strlen(src_serv);
>>>>>>> 9267cf9b
				break;
			case 'x':
				if (exec_path) {
					char *match = exec_path;
					while ((match = strchr(match, '/')) != NULL) {
						match++;
						elem = match;
					}
					elem_len = elem ? strlen(elem) : 0;
				} else {
					elem_len = 0;
				}
				break;
			case 'X':
				elem = exec_path;
				elem_len = exec_path ? strlen(exec_path) : 0;
				break;
			case 'u':
				elem = user;
				elem_len = user ? strlen(user) : 0;
				break;
			case 'g':
				elem = group;
				elem_len = group ? strlen(group) : 0;
				break;
			case 'T': {
				time_t epoch;
				struct tm *utc;

				time(&epoch);
				utc = gmtime(&epoch);
				strftime(timebuf, sizeof(timebuf), iso8601, utc);

				elem = timebuf;
				elem_len = sizeof(timebuf);
				break;
			}}
			break;
		default:
			elem = p;
			elem_len = 1;
			break;
		}

		if (elem_len > 0) {
			/* growing the buffer to fit elem_len + terminating \0 */
			if (path_buflen - path_len < elem_len + 1) {
				/* Grow in PATH_BUF_INC chunks.
				 * Note that the use of `PATH_BUF_INC' provides
				 * our guaranteed space for a trailing '\0' */
				path_buflen += elem_len + PATH_BUF_INC;
				char *newbuf = realloc(path_buf, path_buflen);
				if (newbuf == NULL) {
					log_err_printf("failed to reallocate"
					               " path buffer\n");
					free(path_buf);
					return NULL;
				}
				path_buf = newbuf;
			}

			strncat(path_buf, elem, elem_len);
			path_len += elem_len;
		}
	}

	/* apply terminating NUL */
	assert(path_buflen > path_len);
	path_buf[path_len] = '\0';
	return path_buf;
}
#undef PATH_BUF_INC

int
log_content_open(log_content_ctx_t **pctx, opts_t *opts,
<<<<<<< HEAD
                 char *srchost, char *srcport,
                 char *dsthost, char *dstport,
=======
                 char *src_str, char *src_host, char *src_serv,
				 char *dst_str, char *dst_host, char *dst_serv,
>>>>>>> 9267cf9b
                 char *exec_path, char *user, char *group)
{
	log_content_ctx_t *ctx;

	if (*pctx)
		return 0;
	*pctx = malloc(sizeof(log_content_ctx_t));
	if (!*pctx)
		return -1;
	ctx = *pctx;

	if (opts->contentlog_isdir) {
		/* per-connection-file content log (-S) */
		char timebuf[24];
		time_t epoch;
		struct tm *utc;
		char *dsthost_clean, *srchost_clean;

		if (time(&epoch) == -1) {
			log_err_printf("Failed to get time\n");
			goto errout;
		}
		if ((utc = gmtime(&epoch)) == NULL) {
			log_err_printf("Failed to convert time: %s (%i)\n",
			               strerror(errno), errno);
			goto errout;
		}
		if (!strftime(timebuf, sizeof(timebuf),
		              "%Y%m%dT%H%M%SZ", utc)) {
			log_err_printf("Failed to format time: %s (%i)\n",
			               strerror(errno), errno);
			goto errout;
		}
<<<<<<< HEAD
		srchost_clean = sys_ip46str_sanitize(srchost);
		if (!srchost_clean) {
			log_err_printf("Failed to sanitize srchost\n");
			goto errout;
		}
		dsthost_clean = sys_ip46str_sanitize(dsthost);
		if (!dsthost_clean) {
			log_err_printf("Failed to sanitize dsthost\n");
			free(srchost_clean);
			goto errout;
		}
		if (asprintf(&ctx->u.dir.filename, "%s/%s-%s,%s-%s,%s.log",
		             opts->contentlog, timebuf,
		             srchost_clean, srcport,
		             dsthost_clean, dstport) < 0) {
=======
		if (asprintf(&ctx->u.dir.filename, "%s/%s-%s-%s.log",
		             opts->contentlog, timebuf, src_str, dst_str) < 0) {
>>>>>>> 9267cf9b
			log_err_printf("Failed to format filename: %s (%i)\n",
			               strerror(errno), errno);
			free(srchost_clean);
			free(dsthost_clean);
			goto errout;
		}
		free(srchost_clean);
		free(dsthost_clean);
	} else if (opts->contentlog_isspec) {
		/* per-connection-file content log with logspec (-F) */
		char *dsthost_clean, *srchost_clean;
		srchost_clean = sys_ip46str_sanitize(srchost);
		if (!srchost_clean) {
			log_err_printf("Failed to sanitize srchost\n");
			goto errout;
		}
		dsthost_clean = sys_ip46str_sanitize(dsthost);
		if (!dsthost_clean) {
			log_err_printf("Failed to sanitize dsthost\n");
			free(srchost_clean);
			goto errout;
		}
		ctx->u.spec.filename = log_content_format_pathspec(
		                                       opts->contentlog,
<<<<<<< HEAD
		                                       srchost_clean, srcport,
		                                       dsthost_clean, dstport,
=======
		                                       src_str, src_host, src_serv,
											   dst_str, dst_host, dst_serv,
>>>>>>> 9267cf9b
		                                       exec_path, user, group);
		free(srchost_clean);
		free(dsthost_clean);
		if (!ctx->u.spec.filename) {
			goto errout;
		}
	} else {
		/* single-file content log (-L) */
<<<<<<< HEAD
		if (asprintf(&ctx->u.file.header_req, "[%s]:%s -> [%s]:%s",
		             srchost, srcport, dsthost, dstport) < 0) {
			goto errout;
		}
		if (asprintf(&ctx->u.file.header_resp, "[%s]:%s -> [%s]:%s",
		             dsthost, dstport, srchost, srcport) < 0) {
=======
		ctx->fd = content_fd;
		if (asprintf(&ctx->u.file.header_req, "%s -> %s",
		             src_str, dst_str) < 0) {
			goto errout;
		}
		if (asprintf(&ctx->u.file.header_resp, "%s -> %s",
		             dst_str, src_str) < 0) {
>>>>>>> 9267cf9b
			free(ctx->u.file.header_req);
			goto errout;
		}
	}

	/* submit an open event */
	if (logger_open(content_log, ctx) == -1)
		goto errout;
	ctx->open = 1;
	return 0;
errout:
	free(ctx);
	*pctx = NULL;
	return -1;
}

int
log_content_submit(log_content_ctx_t *ctx, logbuf_t *lb, int is_request)
{
	unsigned long prepflags = 0;

	if (!ctx->open) {
		log_err_printf("log_content_submit called on closed ctx\n");
		return -1;
	}

	if (is_request)
		prepflags |= PREPFLAG_REQUEST;
	return logger_submit(content_log, ctx, prepflags, lb);
}

int
log_content_close(log_content_ctx_t **pctx)
{
	int rv = 0;

	if (!(*pctx) || !(*pctx)->open)
		return -1;
	if (logger_close(content_log, *pctx) == -1) {
		rv = -1;
	}
	*pctx = NULL;
	return rv;
}

/*
 * Log-type specific code.
 *
 * The init/fini functions are executed globally in the main thread.
 * Callback functions are executed in the logger thread.
 */

static int
log_content_dir_opencb(void *fh)
{
	log_content_ctx_t *ctx = fh;

	if ((ctx->u.dir.fd = privsep_client_openfile(content_clisock,
	                                             ctx->u.dir.filename,
	                                             0)) == -1) {
		log_err_printf("Opening logdir file '%s' failed: %s (%i)\n",
		               ctx->u.dir.filename, strerror(errno), errno);
		return -1;
	}
	return 0;
}

static void
log_content_dir_closecb(void *fh)
{
	log_content_ctx_t *ctx = fh;

	if (ctx->u.dir.filename)
		free(ctx->u.dir.filename);
	if (ctx->u.dir.fd != 1)
		close(ctx->u.dir.fd);
	free(ctx);
}

static ssize_t
log_content_dir_writecb(void *fh, const void *buf, size_t sz)
{
	log_content_ctx_t *ctx = fh;

	if (write(ctx->u.dir.fd, buf, sz) == -1) {
		log_err_printf("Warning: Failed to write to content log: %s\n",
		               strerror(errno));
		return -1;
	}
	return sz;
}

static int
log_content_spec_opencb(void *fh)
{
	log_content_ctx_t *ctx = fh;

	if ((ctx->u.spec.fd = privsep_client_openfile(content_clisock,
	                                              ctx->u.spec.filename,
	                                              1)) == -1) {
		log_err_printf("Opening logspec file '%s' failed: %s (%i)\n",
		               ctx->u.spec.filename, strerror(errno), errno);
		return -1;
	}
	return 0;
}

static void
log_content_spec_closecb(void *fh)
{
	log_content_ctx_t *ctx = fh;

	if (ctx->u.spec.filename)
		free(ctx->u.spec.filename);
	if (ctx->u.spec.fd != -1)
		close(ctx->u.spec.fd);
	free(ctx);
}

static ssize_t
log_content_spec_writecb(void *fh, const void *buf, size_t sz)
{
	log_content_ctx_t *ctx = fh;

	if (write(ctx->u.spec.fd, buf, sz) == -1) {
		log_err_printf("Warning: Failed to write to content log: %s\n",
		               strerror(errno));
		return -1;
	}
	return sz;
}

static int content_file_fd = -1;
static char *content_file_fn = NULL;

static int
log_content_file_preinit(const char *logfile)
{
	content_file_fd = open(logfile, O_WRONLY|O_APPEND|O_CREAT,
	                       DFLT_FILEMODE);
	if (content_file_fd == -1) {
		log_err_printf("Failed to open '%s' for writing: %s (%i)\n",
		               logfile, strerror(errno), errno);
		return -1;
	}
	if (!(content_file_fn = realpath(logfile, NULL))) {
		log_err_printf("Failed to realpath '%s': %s (%i)\n",
		              logfile, strerror(errno), errno);
		close(content_file_fd);
		connect_fd = -1;
		return -1;
	}
	return 0;
}

static void
log_content_file_fini(void)
{
	if (content_file_fn) {
		free(content_file_fn);
		content_file_fn = NULL;
	}
	if (content_file_fd != -1) {
		close(content_file_fd);
		content_file_fd = -1;
	}
}

static int
log_content_file_reopencb(void)
{
	close(content_file_fd);
	content_file_fd = open(content_file_fn,
	                       O_WRONLY|O_APPEND|O_CREAT, DFLT_FILEMODE);
	if (content_file_fd == -1) {
		log_err_printf("Failed to open '%s' for writing: %s (%i)\n",
		               content_file_fn, strerror(errno), errno);
		return -1;
	}
	return 0;
}

/*
static int
log_content_file_opencb(void *fh)
{
	return 0;
}
*/

static void
log_content_file_closecb(void *fh)
{
	log_content_ctx_t *ctx = fh;

	if (ctx->u.file.header_req) {
		free(ctx->u.file.header_req);
	}
	if (ctx->u.file.header_resp) {
		free(ctx->u.file.header_resp);
	}

	free(ctx);
}

static ssize_t
log_content_file_writecb(void *fh, const void *buf, size_t sz)
{
	UNUSED log_content_ctx_t *ctx = fh;

	if (write(content_file_fd, buf, sz) == -1) {
		log_err_printf("Warning: Failed to write to content log: %s\n",
		               strerror(errno));
		return -1;
	}
	return sz;
}

static logbuf_t *
log_content_file_prepcb(void *fh, unsigned long prepflags, logbuf_t *lb)
{
	log_content_ctx_t *ctx = fh;
	int is_request = !!(prepflags & PREPFLAG_REQUEST);
	logbuf_t *head;
	time_t epoch;
	struct tm *utc;
	char *header;

	if (!(header = is_request ? ctx->u.file.header_req
	                          : ctx->u.file.header_resp))
		goto out;

	/* prepend size tag and newline */
	head = logbuf_new_printf(lb->fh, lb, " (%zu):\n", logbuf_size(lb));
	if (!head) {
		log_err_printf("Failed to allocate memory\n");
		logbuf_free(lb);
		return NULL;
	}
	lb = head;

	/* prepend header */
	head = logbuf_new_copy(header, strlen(header), lb->fh, lb);
	if (!head) {
		log_err_printf("Failed to allocate memory\n");
		logbuf_free(lb);
		return NULL;
	}
	lb = head;

	/* prepend timestamp */
	head = logbuf_new_alloc(32, lb->fh, lb);
	if (!head) {
		log_err_printf("Failed to allocate memory\n");
		logbuf_free(lb);
		return NULL;
	}
	lb = head;
	time(&epoch);
	utc = gmtime(&epoch);
	lb->sz = strftime((char*)lb->buf, lb->sz, "%Y-%m-%d %H:%M:%S UTC ",
	                  utc);

out:
	return lb;
}


/*
 * Certificate writer for -w/-W options.
 */
static logger_t *cert_log = NULL;
static int cert_clisock = -1; /* privsep client socket for cert logger */

int
log_cert_submit(const char *fn, X509 *crt)
{
	void *fh;
	logbuf_t *lb;
	char *pem;

	if (!(fh = strdup(fn)))
		goto errout1;
	if (!(pem = ssl_x509_to_pem(crt)))
		goto errout2;
	if (!(lb = logbuf_new(pem, strlen(pem), NULL, NULL)))
		goto errout3;
	return logger_submit(cert_log, fh, 0, lb);
errout3:
	free(pem);
errout2:
	free(fh);
errout1:
	return -1;
}

static ssize_t
log_cert_writecb(void *fh, const void *buf, size_t sz)
{
	char *fn = fh;
	int fd;

	if ((fd = privsep_client_certfile(cert_clisock, fn)) == -1) {
		if (errno != EEXIST) {
			log_err_printf("Failed to open '%s': %s (%i)\n",
			               fn, strerror(errno), errno);
			return -1;
		}
		return sz;
	}
	if (write(fd, buf, sz) == -1) {
		log_err_printf("Warning: Failed to write to '%s': %s (%i)\n",
		               fn, strerror(errno), errno);
		close(fd);
		return -1;
	}
	close(fd);
	return sz;
}


/*
 * Initialization and destruction.
 */

/*
 * Log pre-init: open all log files but don't start any threads, since we may
 * fork() after pre-initialization.
 * Return -1 on errors, 0 otherwise.
 */
int
log_preinit(opts_t *opts)
{
	logger_reopen_func_t reopencb;
	logger_open_func_t opencb;
	logger_close_func_t closecb;
	logger_write_func_t writecb;
	logger_prep_func_t prepcb;

	if (opts->contentlog) {
		if (opts->contentlog_isdir) {
			reopencb = NULL;
			opencb = log_content_dir_opencb;
			closecb = log_content_dir_closecb;
			writecb = log_content_dir_writecb;
			prepcb = NULL;
		} else if (opts->contentlog_isspec) {
			reopencb = NULL;
			opencb = log_content_spec_opencb;
			closecb = log_content_spec_closecb;
			writecb = log_content_spec_writecb;
			prepcb = NULL;
		} else {
			if (log_content_file_preinit(opts->contentlog) == -1)
				goto out;
			reopencb = log_content_file_reopencb;
			opencb = NULL;
			closecb = log_content_file_closecb;
			writecb = log_content_file_writecb;
			prepcb = log_content_file_prepcb;
		}
		if (!(content_log = logger_new(reopencb, opencb, closecb,
		                               writecb, prepcb))) {
			log_content_file_fini();
			goto out;
		}
	}
	if (opts->connectlog) {
		if (log_connect_preinit(opts->connectlog) == -1)
			goto out;
		if (!(connect_log = logger_new(log_connect_reopencb, NULL, NULL,
		                               log_connect_writecb, NULL))) {
			log_connect_fini();
			goto out;
		}
	}
	if (opts->certgendir) {
		if (!(cert_log = logger_new(NULL, NULL, NULL, log_cert_writecb,
		                            NULL)))
			goto out;
	}
	if (!(err_log = logger_new(NULL, NULL, NULL, log_err_writecb, NULL)))
		goto out;
	return 0;

out:
	if (content_log) {
		log_content_file_fini();
		logger_free(content_log);
	}
	if (connect_log) {
		log_connect_fini();
		logger_free(connect_log);
	}
	if (cert_log) {
		logger_free(cert_log);
	}
	return -1;
}

/*
 * Close all file descriptors opened by log_preinit; used in privsep parent.
 * Only undo content and connect log, leave error and debug log functional.
 */
void
log_preinit_undo(void)
{
	if (content_log) {
		log_content_file_fini();
		logger_free(content_log);
	}
	if (connect_log) {
		log_connect_fini();
		logger_free(connect_log);
	}
}

/*
 * Log post-init: start logging threads.
 * Return -1 on errors, 0 otherwise.
 */
int
log_init(opts_t *opts, int clisock1, int clisock2)
{
	if (err_log)
		if (logger_start(err_log) == -1)
			return -1;
	if (!opts->debug) {
		err_shortcut_logger = 1;
	}
	if (connect_log)
		if (logger_start(connect_log) == -1)
			return -1;
	if (content_log) {
		content_clisock = clisock1;
		if (logger_start(content_log) == -1)
			return -1;
	} else {
		privsep_client_close(clisock1);
	}
	if (cert_log) {
		cert_clisock = clisock2;
		if (logger_start(cert_log) == -1)
			return -1;
	} else {
		privsep_client_close(clisock2);
	}
	return 0;
}

/*
 * Drain and cleanup.  Tell all loggers to leave, then join all logger threads,
 * and finally free resources and close log files.
 */
void
log_fini(void)
{
	/* switch back to direct logging so we can still log errors while
	 * tearing down the logging infrastructure */
	err_shortcut_logger = 1;

	if (cert_log)
		logger_leave(cert_log);
	if (content_log)
		logger_leave(content_log);
	if (connect_log)
		logger_leave(connect_log);
	if (err_log)
		logger_leave(err_log);

	if (cert_log)
		logger_join(cert_log);
	if (content_log)
		logger_join(content_log);
	if (connect_log)
		logger_join(connect_log);
	if (err_log)
		logger_join(err_log);

	if (cert_log)
		logger_free(cert_log);
	if (content_log)
		logger_free(content_log);
	if (connect_log)
		logger_free(connect_log);
	if (err_log)
		logger_free(err_log);

	if (content_log)
		log_content_file_fini();
	if (connect_log)
		log_connect_fini();

	if (cert_clisock != -1)
		privsep_client_close(cert_clisock);
	if (content_clisock != -1)
		privsep_client_close(content_clisock);
}

int
log_reopen(void)
{
	int rv = 0;

	if (content_log)
		if (logger_reopen(content_log) == -1)
			rv = -1;
	if (connect_log)
		if (logger_reopen(connect_log) == -1)
			rv = -1;

	return rv;
}

/* vim: set noet ft=c: */<|MERGE_RESOLUTION|>--- conflicted
+++ resolved
@@ -334,23 +334,10 @@
  * Returns an allocated buffer which must be freed by caller, or NULL on error.
  */
 #define PATH_BUF_INC	1024
-<<<<<<< HEAD
 static char * MALLOC NONNULL(1,2,3)
 log_content_format_pathspec(const char *logspec,
                             char *srchost, char *srcport,
                             char *dsthost, char *dstport,
-=======
-static char *
-log_content_format_pathspec(const char *logspec,
-							char *src_str, char *src_host, char *src_serv,
-							char *dst_str, char *dst_host, char *dst_serv,
-                            char *exec_path, char *user, char *group)
-WUNRES MALLOC NONNULL(1,2,3);
-static char *
-log_content_format_pathspec(const char *logspec,
-							char *src_str, char *src_host, char *src_serv,
-							char *dst_str, char *dst_host, char *dst_serv,
->>>>>>> 9267cf9b
                             char *exec_path, char *user, char *group)
 {
 	/* set up buffer to hold our generated file path */
@@ -391,7 +378,6 @@
 				elem_len = 1;
 				break;
 			case 'd':
-<<<<<<< HEAD
 				if (snprintf(addrbuf, sizeof(addrbuf),
 				             "%s,%s", dsthost, dstport) < 0) {
 					addrbuf[0] = '?';
@@ -408,30 +394,22 @@
 				}
 				elem = addrbuf;
 				elem_len = strlen(addrbuf);
-=======
-				elem = dst_str;
-				elem_len = strlen(dst_str);
 				break;
 			case 'f':
-				elem = dst_host;
-				elem_len = strlen(dst_host);
+				elem = dsthost;
+				elem_len = strlen(dsthost);
 				break;
 			case 'h':
-				elem = dst_serv;
-				elem_len = strlen(dst_serv);
-				break;
-			case 's':
-				elem = src_str;
-				elem_len = strlen(src_str);
+				elem = dstport;
+				elem_len = strlen(dstport);
 				break;
 			case 't':
-				elem = src_host;
-				elem_len = strlen(src_host);
+				elem = srchost;
+				elem_len = strlen(srchost);
 				break;
 			case 'v':
-				elem = src_serv;
-				elem_len = strlen(src_serv);
->>>>>>> 9267cf9b
+				elem = srcport;
+				elem_len = strlen(srcport);
 				break;
 			case 'x':
 				if (exec_path) {
@@ -507,13 +485,8 @@
 
 int
 log_content_open(log_content_ctx_t **pctx, opts_t *opts,
-<<<<<<< HEAD
                  char *srchost, char *srcport,
                  char *dsthost, char *dstport,
-=======
-                 char *src_str, char *src_host, char *src_serv,
-				 char *dst_str, char *dst_host, char *dst_serv,
->>>>>>> 9267cf9b
                  char *exec_path, char *user, char *group)
 {
 	log_content_ctx_t *ctx;
@@ -547,7 +520,6 @@
 			               strerror(errno), errno);
 			goto errout;
 		}
-<<<<<<< HEAD
 		srchost_clean = sys_ip46str_sanitize(srchost);
 		if (!srchost_clean) {
 			log_err_printf("Failed to sanitize srchost\n");
@@ -563,10 +535,6 @@
 		             opts->contentlog, timebuf,
 		             srchost_clean, srcport,
 		             dsthost_clean, dstport) < 0) {
-=======
-		if (asprintf(&ctx->u.dir.filename, "%s/%s-%s-%s.log",
-		             opts->contentlog, timebuf, src_str, dst_str) < 0) {
->>>>>>> 9267cf9b
 			log_err_printf("Failed to format filename: %s (%i)\n",
 			               strerror(errno), errno);
 			free(srchost_clean);
@@ -591,13 +559,8 @@
 		}
 		ctx->u.spec.filename = log_content_format_pathspec(
 		                                       opts->contentlog,
-<<<<<<< HEAD
 		                                       srchost_clean, srcport,
 		                                       dsthost_clean, dstport,
-=======
-		                                       src_str, src_host, src_serv,
-											   dst_str, dst_host, dst_serv,
->>>>>>> 9267cf9b
 		                                       exec_path, user, group);
 		free(srchost_clean);
 		free(dsthost_clean);
@@ -606,22 +569,12 @@
 		}
 	} else {
 		/* single-file content log (-L) */
-<<<<<<< HEAD
 		if (asprintf(&ctx->u.file.header_req, "[%s]:%s -> [%s]:%s",
 		             srchost, srcport, dsthost, dstport) < 0) {
 			goto errout;
 		}
 		if (asprintf(&ctx->u.file.header_resp, "[%s]:%s -> [%s]:%s",
 		             dsthost, dstport, srchost, srcport) < 0) {
-=======
-		ctx->fd = content_fd;
-		if (asprintf(&ctx->u.file.header_req, "%s -> %s",
-		             src_str, dst_str) < 0) {
-			goto errout;
-		}
-		if (asprintf(&ctx->u.file.header_resp, "%s -> %s",
-		             dst_str, src_str) < 0) {
->>>>>>> 9267cf9b
 			free(ctx->u.file.header_req);
 			goto errout;
 		}
